--- conflicted
+++ resolved
@@ -63,10 +63,6 @@
         for key in keys:
             if key in os.environ.keys():
                 environ[key] = os.environ[key]
-<<<<<<< HEAD
-=======
-
->>>>>>> 3d529bf0
         if "PYTHONPATH" in environ.keys() and environ["PYTHONPATH"].strip() != "":
             environ["PYTHONPATH"] = "{}:{}".format(os.getcwd(), environ["PYTHONPATH"])
         else:
@@ -145,17 +141,8 @@
 
 def singlerun(job, job_id, task_id):
     import ecell4.util
-<<<<<<< HEAD
     rndseed = getseed(job.pop('myseed'), task_id)
     job.update({'return_type': 'array', 'rndseed': rndseed})
-=======
-    myseed = job.pop('myseed')
-    rndseed = int(myseed[(task_id - 1) * 8: task_id * 8], 16)
-    rndseed = rndseed % (2 ** 31)  #XXX: trancate the first bit
-    myrng = ecell4.GSLRandomNumberGenerator()
-    myrng.seed(rndseed)
-    job.update({'return_type': 'array', 'rng': myrng})
->>>>>>> 3d529bf0
     data = ecell4.util.run_simulation(**job)
     return data
 
@@ -170,12 +157,8 @@
     is_netfree=False, without_reset=False,
     return_type='matplotlib', opt_args=(), opt_kwargs={},
     errorbar=True,
-<<<<<<< HEAD
     n=1, nproc=1, method=None, environ=None):
-=======
-    n=1, nproc=1, method=None, environ={},
     **kwargs):
->>>>>>> 3d529bf0
     """
     observers=(), progressbar=0, rndseed=None,
     """
