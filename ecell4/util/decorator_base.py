import copy
import types
import warnings
import functools
import inspect
import re

from . import parseobj


class Callback(object):
    """callback before the operations"""

    def __init__(self):
        pass

    def set(self):
        pass

    def get(self):
        return None

    def notify_unary_operations(self, obj):
        pass

    def notify_bitwise_operations(self, obj):
        pass

    def notify_comparisons(self, obj):
        pass

class JustParseCallback(Callback):

    def __init__(self):
        Callback.__init__(self)

        self.comparisons = []

    def get(self):
        return copy.copy(self.comparisons)

    def notify_comparisons(self, obj):
        if isinstance(obj, parseobj.NeExp):
            warnings.warn('"<>" is deprecated; use "==" instead',
                          DeprecationWarning)
        self.comparisons.append(obj)

class TransparentCallback(object):

    def __init__(self):
        Callback.__init__(self)

    def set(self):
        pass

    def get(self):
        return None

    def notify_unary_operations(self, obj):
        pass

    def notify_bitwise_operations(self, obj):
        pass

    def notify_comparisons(self, obj):
        pass

def keys_from_builtins(vardict):
    b = vardict['__builtins__']
    if isinstance(b, types.ModuleType):
        return dir(b)
    else:
        return dict(b).keys()

class ParseDecorator:

    def __init__(self, callback_class, func=None):
        self.__callback_class = callback_class

        self.__callback = None
        self.__newvars = {}

        if func is not None:
            self.__func = func
            functools.update_wrapper(self, func)
        else:
            self.__func = lambda *args, **kwargs: []

    def set_callback(self, callback):
        self.__callback = callback

    def wrapper(self, *args, **kwargs):
        try:
            vardict = copy.copy(self.__func.func_globals)
            func_code = self.__func.func_code
            name = self.__func.func_name
            defaults = self.__func.func_defaults
        except AttributeError:
            vardict = copy.copy(self.__func.__globals__)
            func_code = self.__func.__code__
            name = self.__func.__name__
            defaults = self.__func.__defaults__

        ignores = ("_", "__", "___", "_i", "_ii", "_iii",
            "_i1", "_i2", "_i3", "_dh", "_sh", "_oh")
        for ignore in ignores:
            if ignore in vardict.keys():
                del vardict[ignore]

        if "_eval" not in vardict.keys():
<<<<<<< HEAD
            vardict["_eval"] = self.evaluate
=======
            vardict["_eval"] = self.__evaluate
>>>>>>> 9f6b501f
        if "_callback" not in vardict.keys():
            vardict["_callback"] = self.__callback
        else:
            pass  #XXX: raise an exception?

        for k in func_code.co_names:
            if (not k in vardict.keys()
                and not k in keys_from_builtins(vardict)): # is this enough?
                vardict[k] = parseobj.AnyCallable(self.__callback, k)
        g = types.FunctionType(func_code, vardict, name=name, argdefs=defaults)
        with warnings.catch_warnings():
            # warnings.simplefilter("always")
            g(*args, **kwargs)
        return self.__callback.get()

    def __call__(self, *args, **kwargs):
        calling_frame = inspect.currentframe().f_back
        if ('_callback' in calling_frame.f_globals.keys()
            and isinstance(calling_frame.f_globals['_callback'], self.__callback_class)):
            self.set_callback(calling_frame.f_globals["_callback"])
        else:
            self.set_callback(self.__callback_class())
        retval = self.wrapper(*args, **kwargs)
        self.__callback = None
        return retval

    def __enter__(self):
        # print "ParseDecorator#__enter__"
        self.set_callback(self.__callback_class())
        calling_frame = inspect.currentframe().f_back
        vardict = copy.copy(calling_frame.f_globals)
        ignores = ("_", "__", "___", "_i", "_ii", "_iii",
            "_i1", "_i2", "_i3", "_dh", "_sh", "_oh")

        if "_eval" not in calling_frame.f_globals.keys():
<<<<<<< HEAD
            calling_frame.f_globals["_eval"] = self.evaluate
=======
            calling_frame.f_globals["_eval"] = self.__evaluate
>>>>>>> 9f6b501f
            self.__newvars["_eval"] = None
        if "_callback" not in calling_frame.f_globals.keys():
            calling_frame.f_globals["_callback"] = self.__callback
            self.__newvars["_callback"] = None
        else:
            pass  #XXX: raise an exception?

        for k in calling_frame.f_code.co_names:
            if k in ('_eval', '_callback'):
                pass
            elif k in ignores:
                # print "WARNING: '%s' was overridden." % k
                calling_frame.f_globals[k] = parseobj.AnyCallable(self.__callback, k)
                self.__newvars[k] = vardict.get(k)
            elif (not k in vardict.keys()
                and not k in keys_from_builtins(vardict)):
                # print "WARNING: '%s' is undefined." % k
                calling_frame.f_globals[k] = parseobj.AnyCallable(self.__callback, k)
                self.__newvars[k] = None
        return self

    def __exit__(self, exc_type, exc_value, traceback):
        # print "ParseDecorator#__exit__", exc_type, exc_value, traceback
        if self.__callback is not None:
            if exc_type is None:
                # print self.__callback.get()
                self.__callback.set()

            self.__callback = None
            calling_frame = inspect.currentframe().f_back
            for k, v in self.__newvars.items():
                if v is None:
                    del calling_frame.f_globals[k]
                    # print "WARNING: '%s' was removed." % k
                else:
                    calling_frame.f_globals[k] = v
                    # print "WARNING: '%s' was recovered to be '%s'." % (k, v)

<<<<<<< HEAD
    def evaluate(self, expr, params={}):
=======
    def __evaluate(self, expr, params={}):
>>>>>>> 9f6b501f
        class AnyCallableLocals:

            def __init__(self, callback, locals):
                self.callback = callback
                self.locals = locals

            def __getitem__(self, key):
                if key in self.locals.keys():
                    return self.locals[key]
                return parseobj.AnyCallable(self.callback, key)
<<<<<<< HEAD

        l = locals()
        l.update(params)
=======
        l = locals()
        l.update(params)

        if "-" in expr:
            print(expr, "NOTICE: - can not be used in Species descriptor, we replaced it with _")
            expr = expr.replace("-", "_")

        if "|" in expr:
            print(expr, "NOTICE: | can not be used in Species descriptor, we remove it")
            expr = expr.replace("|", "")

        prog = re.compile("^[0-9]")
        if prog.match(expr):
            print(expr, "NOTICE: Species name that begins with numbers is not allowed, we put x to the head")
            expr = "x" + expr

>>>>>>> 9f6b501f
        return eval(expr, globals(), AnyCallableLocals(self.__callback, l))

# def parse_decorator(callback_class, func):
#     @functools.wraps(func)
#     def wrapped(*args, **kwargs):
#         cache = callback_class()
#         try:
#             vardict = copy.copy(self.__func.func_globals)
#             func_code = func.func_code
#             name = self.__func.func_name
#             defaults = self.__func.func_defaults
#         except AttributeError:
#             vardict = copy.copy(self.__func.__globals__)
#             func_code = func.__code__
#             name = self.__func.__name__
#             defaults = self.__func.__defaults__
#         for ignore in ("_", "__", "___", "_i", "_ii", "_iii",
#             "_i1", "_i2", "_i3", "_dh", "_sh", "_oh"):
#             if ignore in vardict.keys():
#                 del vardict[ignore]
#         for k in func_code.co_names:
#             if (not k in vardict.keys()
#                 and not k in keys_from_builtins(vardict)): # is this enough?
#                 vardict[k] = parseobj.AnyCallable(cache, k)
#         g = types.FunctionType(func_code, vardict, name=name, argdefs=defaults)
#         with warnings.catch_warnings():
#             # warnings.simplefilter("always")
#             g(*args, **kwargs)
#         return cache.get()
#     return wrapped

# def transparent(func):
#     @functools.wraps(func)
#     def wrapped(*args, **kwargs):
#         calling_frame = inspect.currentframe().f_back
#         if '_callback' not in calling_frame.f_globals.keys():
#             raise RuntimeError(
#                 'transparent functions are only callable in the parse_decorater scope')
#         cache = calling_frame.f_globals["_callback"]  # callback_class()
#         decorator = ParseDecorator(None, func)
#         decorator.set_callback(cache)
#         return decorator.wrapper(*args, **kwargs)
#     return wrapped

# just_parse = functools.partial(parse_decorator, JustParseCallback)
just_parse = functools.partial(ParseDecorator, JustParseCallback)<|MERGE_RESOLUTION|>--- conflicted
+++ resolved
@@ -108,11 +108,7 @@
                 del vardict[ignore]
 
         if "_eval" not in vardict.keys():
-<<<<<<< HEAD
-            vardict["_eval"] = self.evaluate
-=======
             vardict["_eval"] = self.__evaluate
->>>>>>> 9f6b501f
         if "_callback" not in vardict.keys():
             vardict["_callback"] = self.__callback
         else:
@@ -148,11 +144,7 @@
             "_i1", "_i2", "_i3", "_dh", "_sh", "_oh")
 
         if "_eval" not in calling_frame.f_globals.keys():
-<<<<<<< HEAD
-            calling_frame.f_globals["_eval"] = self.evaluate
-=======
             calling_frame.f_globals["_eval"] = self.__evaluate
->>>>>>> 9f6b501f
             self.__newvars["_eval"] = None
         if "_callback" not in calling_frame.f_globals.keys():
             calling_frame.f_globals["_callback"] = self.__callback
@@ -191,11 +183,7 @@
                     calling_frame.f_globals[k] = v
                     # print "WARNING: '%s' was recovered to be '%s'." % (k, v)
 
-<<<<<<< HEAD
-    def evaluate(self, expr, params={}):
-=======
     def __evaluate(self, expr, params={}):
->>>>>>> 9f6b501f
         class AnyCallableLocals:
 
             def __init__(self, callback, locals):
@@ -206,11 +194,7 @@
                 if key in self.locals.keys():
                     return self.locals[key]
                 return parseobj.AnyCallable(self.callback, key)
-<<<<<<< HEAD
-
-        l = locals()
-        l.update(params)
-=======
+
         l = locals()
         l.update(params)
 
@@ -227,7 +211,6 @@
             print(expr, "NOTICE: Species name that begins with numbers is not allowed, we put x to the head")
             expr = "x" + expr
 
->>>>>>> 9f6b501f
         return eval(expr, globals(), AnyCallableLocals(self.__callback, l))
 
 # def parse_decorator(callback_class, func):
