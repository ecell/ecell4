"""ecell4.util.viz: Visualizer of particles based on D3.js, THREE.js
and Elegans.
"""

import os
import uuid
import json
import base64
import copy
import random
import types
from tempfile import NamedTemporaryFile

from .vizstyles import default_color_scale, matplotlib_color_scale, elegans_color_scale, attractive_mpl_color_scale


def __on_ipython_notebook():
    try:
        import IPython.terminal.interactiveshell
        if isinstance(get_ipython(), IPython.terminal.interactiveshell.TerminalInteractiveShell):
            return False
    except ImportError:
        return False
    except NameError:
        return False
    return True

def plot_number_observer(*args, **kwargs):
    """
    Generate a plot from NumberObservers and show it.
    See plot_number_observer_with_matplotlib and _with_nya for details.

    Parameters
    ----------
    obs : NumberObserver (e.g. FixedIntervalNumberObserver)
    interactive : bool, default False
        Choose a visualizer. If False, show the plot with matplotlib.
        If True (only available on IPython Notebook), show it with nyaplot.

    Examples
    --------
    >>> plot_number_observer(obs1)
    >>> plot_number_observer(obs1, interactive=True)

    """
    interactive = kwargs.pop('interactive', False)
    if interactive:
        plot_number_observer_with_nya(*args, **kwargs)
    # elif __on_ipython_notebook():
    #     kwargs['to_png'] = True
    #     plot_number_observer_with_nya(*args, **kwargs)
    else:
        if kwargs.pop('to_png', None) is not None:
            #XXX: Remove an option available only on nyaplot for the consistency
            import warnings
            warnings.warn(
                "An option 'to_png' is not available with matplotlib. Just ignored.")
        plot_number_observer_with_matplotlib(*args, **kwargs)

def plot_world(*args, **kwargs):
    """
    Generate a plot from received instance of World and show it.
    See also plot_world_with_elegans and plot_world_with_matplotlib.

    Parameters
    ----------
    world : World or str
        World or a HDF5 filename to render.
    interactive : bool, default True
        Choose a visualizer. If False, show the plot with matplotlib.
        If True (only available on IPython Notebook), show it with elegans.

    Examples
    --------
    >>> plot_world(w)
    >>> plot_world(w, interactive=False)

    """
    interactive = kwargs.pop('interactive', True)
    if interactive:
        plot_world_with_elegans(*args, **kwargs)
    else:
        plot_world_with_matplotlib(*args, **kwargs)

def plot_movie(*args, **kwargs):
    """
    Generate a movie from received instances of World and show them.
    See also plot_movie_with_elegans and plot_movie_with_matplotlib.

    Parameters
    ----------
    worlds : list of World
        Worlds to render.
    interactive : bool, default True
        Choose a visualizer. If False, show the plot with matplotlib.
        If True (only available on IPython Notebook), show it with elegans.

    """
    interactive = kwargs.pop('interactive', False)
    if interactive:
        plot_movie_with_elegans(*args, **kwargs)
    else:
        plot_movie_with_matplotlib(*args, **kwargs)

def plot_trajectory(*args, **kwargs):
    """
    Generate a plot from received instance of TrajectoryObserver and show it
    See also plot_trajectory_with_elegans and plot_trajectory_with_matplotlib.

    Parameters
    ----------
    obs : TrajectoryObserver
        TrajectoryObserver to render.
    interactive : bool, default True
        Choose a visualizer. If False, show the plot with matplotlib.
        If True (only available on IPython Notebook), show it with elegans.

    Examples
    --------
    >>> plot_trajectory(obs)
    >>> plot_trajectory(obs, interactive=False)

    """
    interactive = kwargs.pop('interactive', True)
    if interactive:
        plot_trajectory_with_elegans(*args, **kwargs)
    else:
        plot_trajectory_with_matplotlib(*args, **kwargs)

def plot_number_observer_with_matplotlib(*args, **kwargs):
    """
    Generate a plot from NumberObservers and show it on IPython notebook
    with matplotlib.

    Parameters
    ----------
    obs : NumberObserver (e.g. FixedIntervalNumberObserver)
    fmt : str, optional
    opt : dict, optional
        matplotlib plot options.

    Examples
    --------
    >>> plot_number_observer(obs1)
    >>> plot_number_observer(obs1, 'o')
    >>> plot_number_observer(obs1, obs2, obs3, {'linewidth': 2})
    >>> plot_number_observer(obs1, 'k-', obs2, 'k--')

    """
    import matplotlib.pylab as plt
    import numpy
    import collections

    special_keys = ("xlim", "ylim", "xlabel", "ylabel", "legend", "x", "y")
    plot_opts = {key: value for key, value in kwargs.items()
                 if key not in special_keys}

    if 'axes.prop_cycle' in plt.rcParams.keys():
        color_cycle = [prop['color'] for prop in plt.rcParams['axes.prop_cycle']]
    else:
        color_cycle = plt.rcParams['axes.color_cycle']

    if "y" in kwargs.keys() and isinstance(kwargs["y"], str):
        kwargs["y"] = (kwargs["y"], )

    fig = plt.figure()
    ax = fig.add_subplot(111)

    if len(args) > 1 and isinstance(args[1], str):
        if len(args) % 2 == 0:
            observers = [(args[i], args[i + 1]) for i in range(0, len(args), 2)]
        else:
            observers = [(args[i], args[i + 1]) for i in range(0, len(args) - 1, 2)]
            observers.append(args[-1], None)
    else:
        observers = [(obs, None) for obs in args]

    color_map = {}
    data, xidx = None, 0
    for obs, fmt in observers:
        if isinstance(obs, types.FunctionType):
            if data is None:
                raise ValueError("A function must be given after an observer.")
            y = [obs(xi) for xi in data[xidx]]
            opts = plot_opts.copy()
            label = obs.__name__
            opts["label"] = label
            if label not in color_map.keys():
                color_map[label] = color_cycle[len(color_map) % len(color_cycle)]
                opts["label"] = label
            opts["color"] = color_map[label]
            if fmt is None:
                ax.plot(data[xidx], y, **opts)
            else:
                ax.plot(data[xidx], y, fmt, **opts)
            continue

        data = numpy.array(obs.data()).T

        try:
            err = obs.error().T
        except AttributeError:
            err = None

        if "x" in kwargs.keys():
            targets = [sp.serial() for sp in obs.targets()]
            if kwargs["x"] not in targets:
                raise ValueError("[{0}] given as 'x' was not found.".fomrat(kwargs["x"]))
            xidx = targets.index(kwargs["x"]) + 1
        else:
            xidx = 0

        if "y" in kwargs.keys():
            targets = [sp.serial() for sp in obs.targets()]
            targets = [(targets.index(serial), serial)
                       for serial in kwargs["y"] if serial in targets]
        else:
            targets = [sp.serial() for sp in obs.targets()]
            targets = list(enumerate(targets))
            targets.sort(key=lambda x: x[1])

        for idx, serial in targets:
            opts = plot_opts.copy()

            label = serial
            if len(label) > 0 and label[0] == '_':
                label = '$\_$' + label[1:]  # XXX: lazy escaping for a special character
            if label not in color_map.keys():
                color_map[label] = color_cycle[len(color_map) % len(color_cycle)]
                opts["label"] = label
            opts["color"] = color_map[label]

            if err is None:
                if fmt is None:
                    ax.plot(data[xidx], data[idx + 1], **opts)
                else:
                    ax.plot(data[xidx], data[idx + 1], fmt, **opts)
            else:
                if fmt is None:
                    ax.errorbar(data[xidx], data[idx + 1],
                        xerr=(None if xidx == 0 else err[xidx]), yerr=err[idx + 1],
                        **opts)
                else:
                    ax.errorbar(data[xidx], data[idx + 1],
                        xerr=(None if xidx == 0 else err[xidx]), yerr=err[idx + 1],
                        fmt=fmt, **opts)

    # if "legend" not in kwargs.keys() or kwargs["legend"]:
    #     ax.legend(*ax.get_legend_handles_labels(), loc="best", shadow=True)
    if "legend" not in kwargs.keys() or (kwargs["legend"] is not None and kwargs["legend"] is not False):
        legend_opts = {"loc": "best", "shadow": True}
        if "legend" in kwargs and isinstance(kwargs["legend"], dict):
            legend_opts.update(kwargs["legend"])
        ax.legend(*ax.get_legend_handles_labels(), **legend_opts)

    if "xlabel" in kwargs.keys():
        ax.set_xlabel(kwargs["xlabel"])
    elif "x" in kwargs.keys():
        ax.set_xlabel("The Number of Molecules [{0}]".format(kwargs["x"]))
    else:
        ax.set_xlabel("Time")
    if "ylabel" in kwargs.keys():
        ax.set_ylabel(kwargs["ylabel"])
    else:
        ax.set_ylabel("The Number of Molecules")
    if "xlim" in kwargs.keys():
        ax.set_xlim(kwargs["xlim"])
    if "ylim" in kwargs.keys():
        ax.set_ylim(kwargs["ylim"])
    plt.show()

def plot_number_observer_with_nya(obs, config={}, width=600, height=400, x=None, y=None, to_png=False):
    """
    Generate a plot from NumberObservers and show it on IPython notebook
    with nyaplot.

    Parameters
    ----------
    obs : NumberObserver (e.g. FixedIntervalNumberObserver)
    config : dict, optional
        A config data for coloring. The dictionary will be updated during this plot.
    width : int, optional
    height : int, optional
    x : str, optional
        A serial for x-axis. If None, x-axis corresponds time.
    y : str or list of str
        Serials for y axis.

    """
    from IPython.core.display import display, HTML
    import numpy

    config = {}
    color_scale = default_color_scale(config=config)

    data1, data2 = [], []
    data = numpy.array(obs.data())

    if x is None:
        xidx = 0
    else:
        tmp = [sp.serial() for sp in obs.targets()]
        if x not in tmp:
            raise ValueError("[{0}] given as 'x' was not found.".fomrat(x))
        xidx = tmp.index(x) + 1

    if y is None:
        targets = [sp.serial() for sp in obs.targets()]
        targets = list(enumerate(targets))
        targets.sort(key=lambda x: x[1])
    else:
        if isinstance(y, str):
            y = (y, )
        targets = [sp.serial() for sp in obs.targets()]
        targets = [(targets.index(serial), serial)
                   for serial in y if serial in targets]

    for line in data:
        tmp = {"x": line[xidx]}
        for i, (idx, serial) in enumerate(targets):
            tmp["y{0}".format(i + 1)] = line[idx + 1]
        data1.append(tmp)
    for i, (idx, serial) in enumerate(targets):
        label = serial
        tmp = {"type": "line", "data": "data1",
               "options": {"x": "x", "y": "y{0}".format(i + 1),
                           "stroke_width": 2, "title": label,
                           "color": color_scale.get_color(label)}}
        data2.append(tmp)

    xmin, xmax = data.T[xidx].min(), data.T[xidx].max()
    yview = data.T.take([idx + 1 for idx, serial in targets], axis=0)
    ymin, ymax = yview.min(), yview.max()

    model = {
        "data": {"data1": data1},
        "panes": [{"type": 'rectangular',
                   "diagrams": data2,
                   "options": {"width": width, "height": height, "xrange": [xmin, xmax],
                               "yrange": [ymin, ymax], "legend": True, "zoom": True}}]}
    model_id = 'viz{0:s}'.format(str(uuid.uuid4()))
    display(HTML(generate_html(
        {'model': json.dumps(model), 'model_id': model_id, 'to_png': json.dumps(to_png)},
        '/templates/nya.tmpl')))

def __parse_world(
        world, radius=None, species_list=None, max_count=None,
        predicator=None):
    """
    Private function to parse world. Return infomation about particles
    (name, coordinates and particle size) for each species.

    """
    from ecell4 import Species

    if species_list is None:
        species_list = [
            p.species().serial() for pid, p in world.list_particles()]
        species_list = sorted(
            set(species_list), key=species_list.index)  # XXX: pick unique ones

    species = []
    for name in species_list:
        particles = [
            {'pos': p.position(), 'r': p.radius()}
            for pid, p in world.list_particles(Species(name))
            if predicator is None or predicator(pid, p)]
        # particles = [
        #     {'pos': p.position(), 'r': p.radius()}
        #     for pid, p in world.list_particles()
        #     if (p.species().serial() == name and
        #         (predicator is None or predicator(pid, p)))]

        if len(particles) == 0:
            continue

        if max_count is not None and len(particles) > max_count:
            particles = random.sample(particles, max_count)

        data = {
            'x': [p['pos'][0] for p in particles],
            'y': [p['pos'][1] for p in particles],
            'z': [p['pos'][2] for p in particles]
        }

        # assume that all particles belong to one species have the same radius
        r = max([p['r'] for p in particles]) if radius is None else radius
        r = r if r > 0 else min(world.edge_lengths()) * 0.005
        size = 30.0 / max(world.edge_lengths()) * r

        species.append({
            'name': name,
            'data': data,
            'size': size
        })

    return species

def __get_range_of_world(world, scale=1.0):
    edge_lengths = world.edge_lengths() * scale
    max_length = max(tuple(edge_lengths))

    rangex = [(edge_lengths[0] - max_length) * 0.5,
              (edge_lengths[0] + max_length) * 0.5]
    rangey = [(edge_lengths[1] - max_length) * 0.5,
              (edge_lengths[1] + max_length) * 0.5]
    rangez = [(edge_lengths[2] - max_length) * 0.5,
              (edge_lengths[2] + max_length) * 0.5]

    return {'x': rangex, 'y': rangey, 'z': rangez}

def __get_range_of_trajectories(data, plot_range=None):
    from ecell4 import Real3

    if plot_range is None:
        if len(data) == 0:
            xmin, xmax, ymin, ymax, zmin, zmax = 0, 1, 0, 1, 0, 1
        else:
            xmin, xmax, ymin, ymax, zmin, zmax = None, None, None, None, None, None

            for i, traj in enumerate(data):
                xarr, yarr, zarr = [], [], []
                for pos in traj:
                    xarr.append(pos[0])
                    yarr.append(pos[1])
                    zarr.append(pos[2])

                if xmin is None:
                    if len(traj) > 0:
                        xmin, xmax = min(xarr), max(xarr)
                        ymin, ymax = min(yarr), max(yarr)
                        zmin, zmax = min(zarr), max(zarr)
                else:
                    xmin, xmax = min([xmin] + xarr), max([xmax] + xarr)
                    ymin, ymax = min([ymin] + yarr), max([ymax] + yarr)
                    zmin, zmax = min([zmin] + zarr), max([zmax] + zarr)

        max_length = max(xmax - xmin, ymax - ymin, zmax - zmin)
        rangex = [(xmin + xmax - max_length) * 0.5,
                  (xmin + xmax + max_length) * 0.5]
        rangey = [(ymin + ymax - max_length) * 0.5,
                  (ymin + ymax + max_length) * 0.5]
        rangez = [(zmin + zmax - max_length) * 0.5,
                  (zmin + zmax + max_length) * 0.5]

        return {'x': rangex, 'y': rangey, 'z': rangez}
    elif isinstance(plot_range, dict):
        return plot_range
    elif isinstance(plot_range, (list, tuple)):
        if len(plot_range) != 3:
            raise ValueError(
                'The size of plot_range [{}] must be 3.'.format(len(plot_range)))
        elif (isinstance(plot_range[0], (list, tuple)) and
                isinstance(plot_range[1], (list, tuple)) and
                isinstance(plot_range[2], (list, tuple))):
            return {'x': plot_range[0], 'y': plot_range[1], 'z': plot_range[2]}
        else:
            return {'x': (0, plot_range[0]),
                    'y': (0, plot_range[1]),
                    'z': (0, plot_range[2])}
    elif isinstance(plot_range, Real3):
        return {'x': (0, plot_range[0]),
                'y': (0, plot_range[1]),
                'z': (0, plot_range[2])}
    else:
        raise ValueError(
            'plot_range must be list, tuple or dict. [{}] was given.'.format(
                repr(plot_range)))

def plot_movie_with_elegans(
        worlds, radius=None, width=500, height=500, config={}, grid=False,
        species_list=None):
    """
    Generate a movie from received instances of World and show them
    on IPython notebook.

    Parameters
    ----------
    worlds : list of World
        Worlds to render.
    radius : float, default None
        If this value is set, all particles in the world will be rendered
        as if their radius are the same.
    width : float, default 500
        Width of the plotting area.
    height : float, default 500
        Height of the plotting area.
    config : dict, default {}
        Dict for configure default colors. Its values are colors unique
        to each speices. The dictionary will be updated during this plot.
        Colors included in config dict will never be used for other speices.
    species_list : array of string, default None
        If set, plot_movie will not search the list of species

    """
    from IPython.core.display import display, HTML
    from jinja2 import Template

    data = {}
    sizes = {}
    for i, world in enumerate(worlds):
        species = __parse_world(world, radius, species_list)
        for species_info in species:
            if data.get(species_info['name']) is None:
                data[species_info['name']] = []
            data[species_info['name']].append({
                'df': species_info['data'],
                't': i
            })
            sizes[species_info['name']] = species_info['size']

    options = {
        'player': True,
        'autorange': False,
        'space_mode': 'wireframe',
        'grid': grid,
        'range': __get_range_of_world(worlds[0])
    }

    model_id = '"movie' + str(uuid.uuid4()) + '"'
    color_scale = default_color_scale(config=config)

    display(HTML(generate_html({
        'model_id': model_id,
        'names': json.dumps(list(data.keys())),
        'data': json.dumps(list(data.values())),
        'colors': json.dumps([color_scale.get_color(name)
                              for name in data.keys()]),
        'sizes': json.dumps([sizes[name] for name in data.keys()]),
        'options': json.dumps(options)
    }, '/templates/movie.tmpl')))

def plot_world_with_elegans(
        world, radius=None, width=350, height=350, config={}, grid=True,
        wireframe=False, species_list=None, debug=None, max_count=1000,
        camera_position=(-22, 23, 32), camera_rotation=(-0.6, 0.5, 0.6),
        return_id=False, predicator=None):
    """
    Generate a plot from received instance of World and show it on IPython notebook.
    This method returns the instance of dict that indicates color setting
    for each speices. You can use the dict as the parameter of plot_world,
    in order to use the same colors in another plot.

    Parameters
    ----------
    world : World or str
        World or a HDF5 filename to render.
    radius : float, default None
        If this value is set, all particles in the world will be rendered
        as if their radius are the same.
    width : float, default 350
        Width of the plotting area.
    height : float, default 350
        Height of the plotting area.
    config : dict, default {}
        Dict for configure default colors. Its values are colors unique
        to each speices. The dictionary will be updated during this plot.
        Colors included in config dict will never be used for other speices.
    species_list : array of string, default None
        If set, plot_world will not search the list of species.
    max_count : Integer, default 1000
        The maximum number of particles to show for each species.
    debug : array of dict, default []
        *** EXPERIMENTAL IMPRIMENTATION ***
        Example:
        >> [{'type': 'box', 'x': 10, 'y': 10, 'z': 10, 'options': {'width': 1, 'height': 1}}]
        type: 'box', 'plane', 'sphere', and 'cylinder'
        x, y, z: float
        options:
            box: width, height, depth
            plane: width, height
            sphere: radius
            cylinder: radius, height
    camera_position : tuple, default (-22, 23, 32)
    camera_rotaiton : tuple, default (-0.6, 0.5, 0.6)
        Initial position and rotation of camera.
    return_id : bool, default False
        If True, return a model id, which is required for `to_png` function.

    """
    from IPython.core.display import display, HTML
    from .simulation import load_world

    if isinstance(world, str):
        world = load_world(world)

    species = __parse_world(world, radius, species_list, max_count, predicator)
    color_scale = default_color_scale(config=config)
    plots = []

    for species_info in species:
        plots.append({
            'type': 'Particles',
            'data': species_info['data'],
            'options': {
                'name': species_info['name'],
                'color': color_scale.get_color(species_info['name']),
                'size': species_info['size']
            }
        })

    if debug is not None:
        data = {'type': [], 'x': [], 'y': [], 'z': [], 'options': []}
        for obj in debug:
            for k, v in obj.items():
                data[k].append(v)

        plots.append({
            'type': 'DebugObject',
            'data': data,
            'options': {}
        })

    model = {
        'plots': plots,
        'options': {
            'world_width': width,
            'world_height': height,
            'range': __get_range_of_world(world),
            'autorange': False,
            'grid': grid,
            'save_image': True
            # 'save_image': False
        }
    }

    if wireframe:
        model['options']['space_mode'] = 'wireframe'

    model_id = '"viz' + str(uuid.uuid4()) + '"'
    display(HTML(generate_html(
        {'model': json.dumps(model), 'model_id': model_id,
        'px': camera_position[0], 'py': camera_position[1], 'pz': camera_position[2],
        'rx': camera_rotation[0], 'ry': camera_rotation[1], 'rz': camera_rotation[2]},
        '/templates/particles.tmpl')))

    if return_id:
        return model_id

def to_png(plot_id):
    from IPython.display import display, HTML
    my_uuid = "\"png" + str(uuid.uuid4()) + "\""

    js = """
<script>
 function searchCell(uuid){
   var n = IPython.notebook.ncells();
   for(var i=0; i<n; i++){
     var cell = IPython.notebook.get_cell(i);
     if(typeof cell.output_area != "undefined"){
       var outputs = cell.output_area.outputs.filter(function(out){
console.log("Hi!");
         var html = out.data["text/html"];
         if(typeof html == "undefined")return false;
         if(html.includes(uuid))return true;
         return false;
       });
       if(outputs.length>0)return cell;
     }
   }
   return null;
 }

 var vis_id = %s;
 var my_uuid = %s;
 var vis_div = d3.select("#" + vis_id);
 var my_div =  d3.select("#" + my_uuid);

 var canvas = vis_div.select("canvas").node();
 var context = canvas.getContext("experimental-webgl", {preserveDrawingBuffer: true});
 var uri = canvas.toDataURL('image/png');

 my_div.append("img").attr("src", uri);

 window.setTimeout(function(){
 if(typeof window.IPython != "undefined"){
   try{
     var html = my_div.node().outerHTML;
     var cell = searchCell(my_uuid);
     if(cell == null)throw new Error("The cell whose id is " + my_uuid + " not found.");
     cell.output_area.outputs[0].data["text/html"] = html;
   }
   catch(e){
     console.warn("Maybe the front-end API of Jupyter has changed. message:" + e.message);
   }
 }
}, 0);
 
</script>
<div id=%s></div>
    """%(plot_id, my_uuid, my_uuid)
    display(HTML(js))


def plot_dense_array(
        arr, length=256, ranges=None, colors=["#a6cee3", "#fb9a99"], grid=False, camera_position=(-22, 23, 32), camera_rotation=(-0.6, 0.5, 0.6)):
    """
    Volume renderer

    Parameters
    ----------
    arr : list of numpy.array
        i.e. [array([[1,2,3], [2,3,4]]), array([[1,2,3]])]
    ranges : list of tuple
        ranges for x, y, and z axis
        i.e. [(-100, 100), (-100, 100), (-100, 100)]
    colors : list of string
        colors for species
    length : int
        length of the texture
        256 or 64
    camera_position : tuple, default (-22, 23, 32)
    camera_rotaiton : tuple, default (-0.6, 0.5, 0.6)
        Initial position and rotation of camera.

    """
    import numpy
    from PIL import Image
    from base64 import b64encode
    from tempfile import TemporaryFile
    from math import sqrt
    from IPython.core.display import display, HTML

    # unfold 3d box into 2d grid
    def unfold(arr, dtype=None):
        dtype = arr.dtype if dtype is None else dtype
        i = sqrt(arr.shape[2])
        f_per_row, f_per_column = i, i
        # single channel (luminance)
        try:
            depth, height, width = arr.shape[:]
            arr = arr.reshape((depth*height, width))
            new_arr = numpy.empty((height*f_per_column, width*f_per_row), dtype=dtype)
        # multi channel (RGB)
        except ValueError:
            depth, height, width, channel = arr.shape
            arr = arr.reshape((depth*height, width, channel))
            new_arr = numpy.empty((height*f_per_column, width*f_per_row, channel), dtype=dtype)
        for h in range(0, int(f_per_column)):
            for w in range(0, int(f_per_row)):
                val = arr[(f_per_row*h+w)*height : (f_per_row*h+w+1)*height]
                new_arr[h*height : (h+1)*height, w*width : (w+1)*width] = val
        return new_arr

    def hist(arr, ranges, length, color):
        # create sample
        hist, bins = numpy.histogramdd(arr, bins=tuple([length]*3), range=tuple(ranges))
        # standardize value
        colors = [int(color[1:][i*2:(i+1)*2], 16) for i in range(0, 3)]
        len1d = reduce(lambda val, memo: memo*val, hist.shape, 1)
        arr = [((val/numpy.max(hist))*(hist.copy())).reshape(len1d) for val in colors]
        # add blue and green
        return numpy.array(arr, dtype=numpy.int8).transpose().reshape(tuple(list(hist.shape) + [3]))
    ranges = ranges if ranges is not None else [(numpy.min(a), numpy.max(a)) for a in numpy.array(arr).reshape((sum(map(lambda a: len(a), arr)), 3)).transpose()]

    hist_arr = [hist(a, ranges, length, colors[i]) for i, a in enumerate(arr)]
    compressed = reduce(lambda p, n: p+n, hist_arr)

    img = Image.fromarray(unfold(compressed), "RGB")
    fp = TemporaryFile("r+b")
    img.save(fp, "PNG")
    fp.seek(0)
    encoded_url = "data:image/png;base64," + b64encode(fp.read())

    model = {
        'plots': [{
            'type': 'Volume',
            'data': encoded_url,
            'options': {
                'name': "",
                'width': length,
                'height': length,
                'depth': length,
                'f_per_row': sqrt(length),
                'f_per_column': sqrt(length)
            }
        }],
        'options': {
            'grid': grid,
            'save_image': True
        }
    }

    model_id = '"viz' + str(uuid.uuid4()) + '"'
    display(HTML(generate_html(
        {'model': json.dumps(model), 'model_id': model_id,
        'px': camera_position[0], 'py': camera_position[1], 'pz': camera_position[2],
        'rx': camera_rotation[0], 'ry': camera_rotation[1], 'rz': camera_rotation[2]},
        '/templates/particles.tmpl')))

def generate_html(keywords, tmpl_path):
    """
    Generate static html file from JSON model and its own id.

    Parameters
    ----------
    model : dict
        JSON model from which ecell4.viz generates a plot.
    model_id : string
        Unique id for the plot.

    Returns
    -------
    html :
        A HTML object
    """
    from jinja2 import Template

    path = os.path.abspath(os.path.dirname(__file__)) + tmpl_path
    template = Template(open(path).read())
    html = template.render(**keywords)
    return html


def plot_trajectory_with_elegans(
        obs, width=350, height=350, config={}, grid=True, wireframe=False,
        max_count=10, camera_position=(-22, 23, 32), camera_rotation=(-0.6, 0.5, 0.6),
        plot_range=None):
    """
    Generate a plot from received instance of TrajectoryObserver and show it
    on IPython notebook.

    Parameters
    ----------
    obs : TrajectoryObserver
        TrajectoryObserver to render.
    width : float, default 350
        Width of the plotting area.
    height : float, default 350
        Height of the plotting area.
    config : dict, default {}
        Dict for configure default colors. Its values are colors unique
        to each particle. The dictionary will be updated during this plot.
        Colors included in config dict will never be used for other particles.
    camera_position : tuple, default (-30, 31, 42)
    camera_rotaiton : tuple, default (-0.6, 0.5, 0.6)
        Initial position and rotation of camera.
    plot_range : tuple, default None
        Range for plotting. A triplet of pairs suggesting (rangex, rangey, rangez).
        If None, the minimum volume containing all the trajectories is used.

    """
    from IPython.core.display import display, HTML

    color_scale = default_color_scale(config=config)
    plots = []

    xmin, xmax, ymin, ymax, zmin, zmax = None, None, None, None, None, None

    data = obs.data()
    if max_count is not None and len(data) > max_count:
        data = random.sample(data, max_count)

    for i, y in enumerate(data):
        xarr, yarr, zarr = [], [], []
        for pos in y:
            xarr.append(pos[0])
            yarr.append(pos[1])
            zarr.append(pos[2])

        if xmin is None:
            if len(y) > 0:
                xmin, xmax = min(xarr), max(xarr)
                ymin, ymax = min(yarr), max(yarr)
                zmin, zmax = min(zarr), max(zarr)
        else:
            xmin, xmax = min([xmin] + xarr), max([xmax] + xarr)
            ymin, ymax = min([ymin] + yarr), max([ymax] + yarr)
            zmin, zmax = min([zmin] + zarr), max([zmax] + zarr)

        name = str(i + 1)
        c = color_scale.get_color(name)
        plots.append({
            'type': 'Line',
            'data': {'x': xarr, 'y': yarr, 'z': zarr},
            'options': {
                'name': name,
                'thickness': 2,  # XXX: 'thikness' doesn't work on Windows
                'colors': [c, c]}
        })

    if plot_range is None:
        if xmin is None:
            xmin, xmax, ymin, ymax, zmin, zmax = 0, 1, 0, 1, 0, 1

        max_length = max(xmax - xmin, ymax - ymin, zmax - zmin)
        rangex = [(xmin + xmax - max_length) * 0.5,
                  (xmin + xmax + max_length) * 0.5]
        rangey = [(ymin + ymax - max_length) * 0.5,
                  (ymin + ymax + max_length) * 0.5]
        rangez = [(zmin + zmax - max_length) * 0.5,
                  (zmin + zmax + max_length) * 0.5]
        wrange = {'x': rangex, 'y': rangey, 'z': rangez}
    else:
        wrange = __get_range_of_trajectories(None, plot_range)

    model = {
        'plots': plots,
        'options': {
            'world_width': width,
            'world_height': height,
            'range': wrange,
            'autorange': False,
            'grid': grid,
            'save_image': True
        }
    }

    if wireframe:
        model['options']['space_mode'] = 'wireframe'

    model_id = '"viz' + str(uuid.uuid4()) + '"'
    display(HTML(generate_html(
        {'model': json.dumps(model), 'model_id': model_id,
        'px': camera_position[0], 'py': camera_position[1], 'pz': camera_position[2],
        'rx': camera_rotation[0], 'ry': camera_rotation[1], 'rz': camera_rotation[2]},
        '/templates/particles.tmpl')))

def logo(x=1, y=None):
    if not isinstance(x, int):
        x = 1
    else:
        x = min(10, max(1, x))
    if y is None or not isinstance(y, int):
        y = 1
    else:
        y = min(10, max(1, y))

    from IPython.core.display import display, HTML, Javascript

    template = """<script type="text/javascript">
    var y = 0;
    var running = false, stop = true;
    var base64a = ["%s", "%s", "%s", "%s", "%s",
        "%s", "%s", "%s", "%s", "%s",
        "%s", "%s", "%s", "%s", "%s"];
    var maxcnt = base64a.length;
    var timer_id;

    function move() {
        if (running)
        {
            y = (y + 1) %% maxcnt;
            var logos = document.getElementsByName('ecelllogo');
            for (var i = 0; i < logos.length; i++) {
                logos[i].src = "data:image/png;base64," + base64a[y + 1];
            }
            if (stop && y == maxcnt - 1) {
                // clearInterval(id);
                running = false;
                stop = true;
            }
        }
    }

    function action() {
        if (!stop) {
            stop = true;
        }
        else if (!running) {
            running = true;
            stop = false;
            if (timer_id != undefined) {
                clearInterval(timer_id);
            }
            timer_id = setInterval('move();', 120);
        }
    }
    </script>
    %s
    """

    filenames = [
       os.path.join(os.path.abspath(os.path.dirname(__file__)),
                    '/templates/ecelllogo/logo%02d.png' % (i + 1))
       for i in range(15)]
    base64s = [
        base64.b64encode(open(filename, 'rt').read())
        for filename in filenames]
    img_html = ('<img name="ecelllogo" style="position:relative;'
                + ' left:0px;" alt="ecelllogo"'
                + ' src="data:image/png;base64,%s"' % (base64s[0])
                + ' onClick="action();" />')
    h = HTML(template % tuple(base64s + [("<p>%s</p>" % (img_html * x)) * y]))
    display(h)

def anim_to_html(anim, filename=None, fps=6, crf=10, bitrate='1M'):
    VIDEO_TAG = """<video controls>
     <source src="data:video/x-webm;base64,{0}" type="video/webm">
     Your browser does not support the video tag.
    </video>"""
    import base64

    if not hasattr(anim, '_encoded_video'):
        if filename is None:
            f = NamedTemporaryFile(suffix='.webm', delete=False)
            filename = f.name
            f.close()
            # anim.save(filename, fps=fps, extra_args=['-vcodec', 'libvpx'])
            anim.save(filename, fps=fps, codec='libvpx', extra_args=['-crf', str(crf), '-b:v', bitrate])
            # anim.save(filename, writer='mencoder', fps=fps, extra_args=['-lavcopts', 'vcodec=libvpx'])
            video = open(filename, "rb").read()
            os.remove(filename)
            # with NamedTemporaryFile(suffix='.webm') as f:
            #     anim.save(f.name, fps=fps, extra_args=['-vcodec', 'libvpx'])
            #     video = open(f.name, "rb").read()
        else:
            with open(filename, 'w') as f:
                anim.save(f.name, fps=fps, extra_args=['-vcodec', 'libvpx'])
                video = open(f.name, "rb").read()
        # anim._encoded_video = video.encode("base64")
        anim._encoded_video = base64.encodestring(video).decode('utf-8')
    return VIDEO_TAG.format(anim._encoded_video)

def display_anim(ani, output=None, fps=6, crf=10, bitrate='1M'):
    if output is None:
        from IPython.display import display, HTML
        display(HTML(anim_to_html(ani, output, fps=fps, crf=crf, bitrate=bitrate)))
    elif os.path.splitext(output.lower())[1] == '.webm':
        ani.save(output, fps=fps, codec='libvpx', extra_args=['-crf', str(crf), '-b:v', bitrate])
    elif os.path.splitext(output.lower())[1] == '.mp4':
        ani.save(output, fps=fps, codec='mpeg4', extra_args=['-crf', str(crf), '-b:v', bitrate])
    else:
        raise ValueError(
            "An output filename is only accepted with extension '.webm' or 'mp4'.")

def __prepare_mplot3d_with_matplotlib(
        wrange, figsize, grid, wireframe, angle, noaxis):
    from mpl_toolkits.mplot3d import Axes3D
    import matplotlib.pyplot as plt

    fig = plt.figure(figsize=(figsize, figsize))
    ax = fig.gca(projection='3d')
    ax.set_aspect('equal')

    if wireframe:
        ax.w_xaxis.set_pane_color((0, 0, 0, 0))
        ax.w_yaxis.set_pane_color((0, 0, 0, 0))
        ax.w_zaxis.set_pane_color((0, 0, 0, 0))

    ax.grid(grid)
    ax.set_xlim(*wrange['x'])
    ax.set_ylim(*wrange['y'])
    ax.set_zlim(*wrange['z'])
    ax.set_xlabel('X')
    ax.set_ylabel('Y')
    ax.set_zlabel('Z')

    if noaxis:
        ax.set_axis_off()

    if angle is not None:
        ax.azim, ax.elev, ax.dist = angle

    return (fig, ax)

def __scatter_world_with_matplotlib(
        world, ax, species_list, marker_size, max_count, **kwargs):
    from ecell4 import Species
    color_scale = matplotlib_color_scale()

    scatters, plots = [], []
    for i, name in enumerate(species_list):
        xs, ys, zs = [], [], []
        particles = world.list_particles_exact(Species(name))
        if max_count is not None and len(particles) > max_count:
            particles = random.sample(particles, max_count)
        for pid, p in particles:
            pos = p.position()
            xs.append(pos[0])
            ys.append(pos[1])
            zs.append(pos[2])
        c = color_scale.get_color(name)
        scatters.append(
            ax.scatter(
                xs, ys, zs,
                marker='o', s=(2 ** marker_size), lw=0, c=c,
                label=name, **kwargs))
        plots.extend(ax.plot([], [], 'o', c=c, label=name))  #XXX: A dirty hack to show the legends with keeping the 3d transparency effect on scatter
    return scatters, plots

def __plot_trajectory_with_matplotlib(lines, ax, upto=None, **kwargs):
    color_scale = default_color_scale()
    plots = []
    for i, line in enumerate(lines):
        plots.append(
            ax.plot(line[0][: upto], line[1][: upto], line[2][: upto],
                label=i, color=color_scale.get_color(i), **kwargs)[0])
    return plots

def plot_world_with_matplotlib(
        world, marker_size=3, figsize=6, grid=True,
        wireframe=False, species_list=None, max_count=1000, angle=None,
        legend=True, noaxis=False, **kwargs):
    """
    Generate a plot from received instance of World and show it on IPython notebook.

    Parameters
    ----------
    world : World or str
        World to render. A HDF5 filename is also acceptable.
    marker_size : float, default 3
        Marker size for all species. Size is passed to scatter function
        as argument, s=(2 ** marker_size).
    figsize : float, default 6
        Size of the plotting area. Given in inch.
    species_list : array of string, default None
        If set, plot_world will not search the list of species.
    max_count : Integer, default 1000
        The maximum number of particles to show for each species.
        None means no limitation.
    angle : tuple, default None
        A tuple of view angle which is given as (azim, elev, dist).
        If None, use default assumed to be (-60, 30, 10).
    legend : bool, default True

    """
    import matplotlib.pyplot as plt

    if species_list is None:
        species_list = [p.species().serial() for pid, p in world.list_particles()]
        species_list = sorted(
            set(species_list), key=species_list.index)  # XXX: pick unique ones

    fig, ax = __prepare_mplot3d_with_matplotlib(
        __get_range_of_world(world), figsize, grid, wireframe, angle, noaxis)
    scatters, plots = __scatter_world_with_matplotlib(
        world, ax, species_list, marker_size, max_count, **kwargs)

    # if legend:
    #     ax.legend(handles=plots, labels=species_list, loc='best', shadow=True)
    if legend is not None and legend is not False:
        legend_opts = {"loc": "best", "shadow": True}
        if isinstance(legend, dict):
            legend_opts.update(legend)
        ax.legend(handles=plots, labels=species_list,  **legend_opts)

    plt.show()

def plot_trajectory_with_matplotlib(
        obs, max_count=10, figsize=6, legend=True, angle=None,
        wireframe=False, grid=True, noaxis=False, plot_range=None, **kwargs):
    """
    Generate a plot from received instance of TrajectoryObserver and show it
    on IPython notebook.

    Parameters
    ----------
    obs : TrajectoryObserver
        TrajectoryObserver to render.
    max_count : Integer, default 10
        The maximum number of particles to show. If None, show all.
    figsize : float, default 6
        Size of the plotting area. Given in inch.
    angle : tuple, default None
        A tuple of view angle which is given as (azim, elev, dist).
        If None, use default assumed to be (-60, 30, 10).
    legend : bool, default True
    plot_range : tuple, default None
        Range for plotting. A triplet of pairs suggesting (rangex, rangey, rangez).
        If None, the minimum volume containing all the trajectories is used.

    """
    import matplotlib.pyplot as plt

    data = obs.data()
    if max_count is not None and len(data) > max_count:
        data = random.sample(data, max_count)

<<<<<<< HEAD
    fig, ax = __prepare_mplot3d_with_matplotlib(
=======
    fig, ax = __prepare_mplot3d_with_maplotlib(
>>>>>>> 9f6b501f
        __get_range_of_trajectories(data, plot_range),
        figsize, grid, wireframe, angle, noaxis)

    lines = []
    for i, y in enumerate(data):
        xarr, yarr, zarr = [], [], []
        for pos in y:
            xarr.append(pos[0])
            yarr.append(pos[1])
            zarr.append(pos[2])

        lines.append((xarr, yarr, zarr))

    __plot_trajectory_with_matplotlib(lines, ax, **kwargs)

    # if legend:
    #     ax.legend(loc='best', shadow=True)
    if legend is not None and legend is not False:
        legend_opts = {"loc": "best", "shadow": True}
        if isinstance(legend, dict):
            legend_opts.update(legend)
        ax.legend(**legend_opts)
    plt.show()

<<<<<<< HEAD
def __prepare_plot_with_matplotlib(
=======
def __prepare_plot_with_maplotlib(
>>>>>>> 9f6b501f
        wrange, figsize, grid, wireframe, noaxis):
    import matplotlib.pyplot as plt

    fig = plt.figure(figsize=(figsize, figsize))
    ax = fig.gca()
    ax.set_aspect('equal')

    # if wireframe:
    #     ax.w_xaxis.set_pane_color((0, 0, 0, 0))
    #     ax.w_yaxis.set_pane_color((0, 0, 0, 0))
    #     ax.w_zaxis.set_pane_color((0, 0, 0, 0))

    ax.grid(grid)
    ax.set_xlim(*wrange['x'])
    ax.set_ylim(*wrange['y'])
    ax.set_xlabel('X')
    ax.set_ylabel('Y')

    if noaxis:
        ax.set_axis_off()

    return (fig, ax)

def __plot_trajectory2d_with_matplotlib(lines, ax, upto=None, **kwargs):
    color_scale = default_color_scale()
    plots = []
    for i, line in enumerate(lines):
        plots.append(
            ax.plot(line[0][: upto], line[1][: upto],
                label=i, color=color_scale.get_color(i), **kwargs)[0])
    return plots

def plot_trajectory2d_with_matplotlib(
        obs, plane='xy', max_count=10, figsize=6, legend=True,
        wireframe=False, grid=True, noaxis=False, plot_range=None, **kwargs):
    """
    Make a 2D plot from received instance of TrajectoryObserver and show it
    on IPython notebook.

    Parameters
    ----------
    obs : TrajectoryObserver
        TrajectoryObserver to render.
    plane : str, default 'xy'
        'xy', 'yz', 'zx'.
    max_count : Integer, default 10
        The maximum number of particles to show. If None, show all.
    figsize : float, default 6
        Size of the plotting area. Given in inch.
    legend : bool, default True
    plot_range : tuple, default None
        Range for plotting. A triplet of pairs suggesting (rangex, rangey, rangez).
        If None, the minimum volume containing all the trajectories is used.

    """
    import matplotlib.pyplot as plt

    plane = plane.lower()
    if len(plane) != 2 or plane[0] not in ('x', 'y', 'z') or plane[1] not in ('x', 'y', 'z'):
        raise ValueError("invalid 'plane' argument [{}] was given.".format(repr(plane)))
    xidx = 0 if plane[0] == 'x' else (1 if plane[0] == 'y' else 2)
    yidx = 0 if plane[1] == 'x' else (1 if plane[1] == 'y' else 2)

    data = obs.data()
    if max_count is not None and len(data) > max_count:
        data = random.sample(data, max_count)

    wrange = __get_range_of_trajectories(data, plot_range)
    wrange = (wrange['x'], wrange['y'], wrange['z'])
    wrange = {'x': wrange[xidx], 'y': wrange[yidx]}
<<<<<<< HEAD
    fig, ax = __prepare_plot_with_matplotlib(
        wrange, figsize, grid, wireframe, noaxis)
    ax.set_xlabel(plane[0].upper())
    ax.set_ylabel(plane[1].upper())
=======
    fig, ax = __prepare_plot_with_maplotlib(
        wrange, figsize, grid, wireframe, noaxis)
>>>>>>> 9f6b501f

    lines = []
    for i, y in enumerate(data):
        xarr, yarr, zarr = [], [], []
        for pos in y:
            xarr.append(pos[xidx])
            yarr.append(pos[yidx])

        lines.append((xarr, yarr))

    __plot_trajectory2d_with_matplotlib(lines, ax, **kwargs)

<<<<<<< HEAD
    # if legend:
    #     ax.legend(loc='best', shadow=True)
    if legend is not None and legend is not False:
        legend_opts = {"loc": "best", "shadow": True}
        if isinstance(legend, dict):
            legend_opts.update(legend)
        ax.legend(**legend_opts)
=======
    if legend:
        ax.legend(loc='best', shadow=True)
>>>>>>> 9f6b501f
    plt.show()

def plot_movie_of_trajectory2d_with_matplotlib(
        obs, plane='xy', figsize=6, grid=True,
        wireframe=False, max_count=None, angle=None, noaxis=False,
        interval=0.16, repeat_delay=3000, stride=1, rotate=None,
<<<<<<< HEAD
        legend=True, output=None, crf=10, bitrate='1M', plot_range=None, **kwargs):
=======
        legend=True, output=None, plot_range=None, **kwargs):
>>>>>>> 9f6b501f
    """
    Generate a move from the received list of instances of World,
    and show it on IPython notebook. This function may require ffmpeg.

    Parameters
    ----------
    worlds : list or FixedIntervalHDF5Observer
        A list of Worlds to render.
    plane : str, default 'xy'
        'xy', 'yz', 'zx'.
    figsize : float, default 6
        Size of the plotting area. Given in inch.
    max_count : Integer, default None
        The maximum number of particles to show for each species.
        None means no limitation.
    interval : Integer, default 0.16
        Parameters for matplotlib.animation.ArtistAnimation.
    stride : Integer, default 1
        Stride per frame.
    legend : bool, default True
    output : str, default None
<<<<<<< HEAD
        An output filename. '.webm' or '.mp4' is only accepted.
        If None, display a movie on IPython Notebook.
    crf : int, default 10
        The CRF value can be from 4-63. Lower values mean better quality.
    bitrate : str, default '1M'
        Target bitrate
=======
>>>>>>> 9f6b501f
    plot_range : tuple, default None
        Range for plotting. A triplet of pairs suggesting (rangex, rangey, rangez).
        If None, the minimum volume containing all the trajectories is used.

    """
    import matplotlib.pyplot as plt
    import matplotlib.animation as animation
    from IPython.display import display, HTML
    from ecell4 import Species, FixedIntervalHDF5Observer
    from .simulation import load_world
    import math

    # print("Taking all data ...")

    plane = plane.lower()
    if len(plane) != 2 or plane[0] not in ('x', 'y', 'z') or plane[1] not in ('x', 'y', 'z'):
        raise ValueError("invalid 'plane' argument [{}] was given.".format(repr(plane)))
    xidx = 0 if plane[0] == 'x' else (1 if plane[0] == 'y' else 2)
    yidx = 0 if plane[1] == 'x' else (1 if plane[1] == 'y' else 2)

    data = obs.data()
    if max_count is not None and len(data) > max_count:
        data = random.sample(data, max_count)

    lines = []
    num_frames = 0
    for i, y in enumerate(data):
        xarr, yarr, zarr = [], [], []
        for pos in y:
            xarr.append(pos[xidx])
            yarr.append(pos[yidx])

        lines.append((xarr, yarr))
        num_frames = max(num_frames, len(y))
    num_frames = int(math.ceil(float(num_frames) / stride))

    # print("Start preparing mplot3d ...")

    wrange = __get_range_of_trajectories(data, plot_range)
    wrange = (wrange['x'], wrange['y'], wrange['z'])
    wrange = {'x': wrange[xidx], 'y': wrange[yidx]}
<<<<<<< HEAD
    fig, ax = __prepare_plot_with_matplotlib(
        wrange, figsize, grid, wireframe, noaxis)
    ax.set_xlabel(plane[0].upper())
    ax.set_ylabel(plane[1].upper())
=======
    fig, ax = __prepare_plot_with_maplotlib(
        wrange, figsize, grid, wireframe, noaxis)
>>>>>>> 9f6b501f

    def _update_plot(i, plots, lines):
        upto = i * stride
        for plot, line in zip(plots, lines):
            plot.set_xdata(line[0][: upto])
            plot.set_ydata(line[1][: upto])

        fig.canvas.draw()

    # print("Start making animation ...")

    plots = __plot_trajectory2d_with_matplotlib(lines, ax, 0, **kwargs)

<<<<<<< HEAD
    # if legend:
    #     ax.legend(loc='best', shadow=True)
    if legend is not None and legend is not False:
        legend_opts = {"loc": "best", "shadow": True}
        if isinstance(legend, dict):
            legend_opts.update(legend)
        ax.legend(**legend_opts)
=======
    if legend:
        ax.legend(loc='best', shadow=True)
>>>>>>> 9f6b501f

    ani = animation.FuncAnimation(
        fig, _update_plot, fargs=(plots, lines),
        frames=num_frames, interval=interval, blit=False)

    plt.close(ani._fig)
    # print("Start generating a movie ...")
<<<<<<< HEAD
    display_anim(ani, output, fps=1.0 / interval, crf=crf, bitrate=bitrate)
=======
    display(HTML(anim_to_html(ani, output, fps=1.0 / interval)))
>>>>>>> 9f6b501f

def plot_movie_with_matplotlib(
        worlds, marker_size=3, figsize=6, grid=True,
        wireframe=False, species_list=None, max_count=None, angle=None, noaxis=False,
        interval=0.16, repeat_delay=3000, stride=1, rotate=None,
        legend=True, output=None, crf=10, bitrate='1M', **kwargs):
    """
    Generate a movie from the received list of instances of World,
    and show it on IPython notebook. This function may require ffmpeg.

    Parameters
    ----------
    worlds : list or FixedIntervalHDF5Observer
        A list of Worlds to render.
    marker_size : float, default 3
        Marker size for all species. Size is passed to scatter function
        as argument, s=(2 ** marker_size).
    figsize : float, default 6
        Size of the plotting area. Given in inch.
    species_list : array of string, default None
        If set, plot_world will not search the list of species.
    max_count : Integer, default None
        The maximum number of particles to show for each species.
        None means no limitation.
    angle : tuple, default None
        A tuple of view angle which is given as (azim, elev, dist).
        If None, use default assumed to be (-60, 30, 10).
    interval : Integer, default 0.16
        Parameters for matplotlib.animation.ArtistAnimation.
    stride : Integer, default 1
        Stride per frame.
    rotate : tuple, default None
        A pair of rotation angles, elev and azim, for animation.
        None means no rotation, same as (0, 0).
    legend : bool, default True
    output : str, default None
        An output filename. '.webm' or '.mp4' is only accepted.
        If None, display a movie on IPython Notebook.
    crf : int, default 10
        The CRF value can be from 4-63. Lower values mean better quality.
    bitrate : str, default '1M'
        Target bitrate

    """
    import matplotlib.pyplot as plt
    import matplotlib.animation as animation
    from ecell4 import Species, FixedIntervalHDF5Observer
    from .simulation import load_world

    # print("Start generating species_list ...")

    if isinstance(worlds, FixedIntervalHDF5Observer):
        obs = worlds
        worlds = []
        for i in range(0, obs.num_steps(), stride):
            filename = obs.filename(i)
            if os.path.isfile(filename):
                worlds.append(load_world(filename))
            elif len(worlds) >0:
                worlds.append(worlds[-1])
    else:
        worlds = worlds[:: stride]

    if species_list is None:
        species_list = []
        for world in worlds:
            species_list.extend(
                [p.species().serial() for pid, p in world.list_particles()])
            species_list = sorted(
                set(species_list), key=species_list.index)  # XXX: pick unique ones

    # print("Start preparing mplot3d ...")

    fig, ax = __prepare_mplot3d_with_matplotlib(
        __get_range_of_world(worlds[0]), figsize, grid, wireframe, angle, noaxis)

    from mpl_toolkits.mplot3d.art3d import juggle_axes

    def _update_plot(i, scatters, worlds, species_list):
        world = worlds[i]
        for i, name in enumerate(species_list):
            xs, ys, zs = [], [], []
            particles = world.list_particles_exact(Species(name))
            if max_count is not None and len(particles) > max_count:
                particles = random.sample(particles, max_count)
            for pid, p in particles:
                pos = p.position()
                xs.append(pos[0])
                ys.append(pos[1])
                zs.append(pos[2])
            scatters[i]._offsets3d = juggle_axes(xs, ys, zs, 'z')

        if rotate is not None:
            ax.elev += rotate[0]
            ax.azim += rotate[1]

        fig.canvas.draw()

    # print("Start making animation ...")

    color_scale = matplotlib_color_scale()
    scatters = []
    for i, name in enumerate(species_list):
        scatters.append(
            ax.scatter([], [], [], marker='o', s=(2 ** marker_size),
                       lw=0, c=color_scale.get_color(name), label=name))

    # if legend:
    #     ax.legend(loc='best', shadow=True)
    if legend is not None and legend is not False:
        legend_opts = {"loc": "best", "shadow": True}
        if isinstance(legend, dict):
            legend_opts.update(legend)
        ax.legend(**legend_opts)

    ani = animation.FuncAnimation(
        fig, _update_plot, fargs=(scatters, worlds, species_list),
        frames=len(worlds), interval=interval, blit=False)

    plt.close(ani._fig)
    # print("Start generating a movie ...")
    display_anim(ani, output, fps=1.0 / interval, crf=crf, bitrate=bitrate)

def plot_movie_of_trajectory_with_matplotlib(
        obs, figsize=6, grid=True,
        wireframe=False, max_count=None, angle=None, noaxis=False,
        interval=0.16, repeat_delay=3000, stride=1, rotate=None,
<<<<<<< HEAD
        legend=True, output=None, crf=10, bitrate='1M', plot_range=None, **kwargs):
=======
        legend=True, output=None, plot_range=None, **kwargs):
>>>>>>> 9f6b501f
    """
    Generate a move from the received list of instances of World,
    and show it on IPython notebook. This function may require ffmpeg.

    Parameters
    ----------
    worlds : list or FixedIntervalHDF5Observer
        A list of Worlds to render.
    marker_size : float, default 3
        Marker size for all species. Size is passed to scatter function
        as argument, s=(2 ** marker_size).
    figsize : float, default 6
        Size of the plotting area. Given in inch.
    max_count : Integer, default None
        The maximum number of particles to show for each species.
        None means no limitation.
    angle : tuple, default None
        A tuple of view angle which is given as (azim, elev, dist).
        If None, use default assumed to be (-60, 30, 10).
    interval : Integer, default 0.16
        Parameters for matplotlib.animation.ArtistAnimation.
    stride : Integer, default 1
        Stride per frame.
    rotate : tuple, default None
        A pair of rotation angles, elev and azim, for animation.
        None means no rotation, same as (0, 0).
    legend : bool, default True
    output : str, default None
<<<<<<< HEAD
        An output filename. '.webm' or '.mp4' is only accepted.
        If None, display a movie on IPython Notebook.
    crf : int, default 10
        The CRF value can be from 4-63. Lower values mean better quality.
    bitrate : str, default '1M'
        Target bitrate
=======
>>>>>>> 9f6b501f
    plot_range : tuple, default None
        Range for plotting. A triplet of pairs suggesting (rangex, rangey, rangez).
        If None, the minimum volume containing all the trajectories is used.

    """
    import matplotlib.pyplot as plt
    import matplotlib.animation as animation
    from ecell4 import Species, FixedIntervalHDF5Observer
    from .simulation import load_world
    import math

    # print("Taking all data ...")

    data = obs.data()
    if max_count is not None and len(data) > max_count:
        data = random.sample(data, max_count)

    lines = []
    num_frames = 0
    for i, y in enumerate(data):
        xarr, yarr, zarr = [], [], []
        for pos in y:
            xarr.append(pos[0])
            yarr.append(pos[1])
            zarr.append(pos[2])

        lines.append((xarr, yarr, zarr))
        num_frames = max(num_frames, len(y))
    num_frames = int(math.ceil(float(num_frames) / stride))

    # print("Start preparing mplot3d ...")

<<<<<<< HEAD
    fig, ax = __prepare_mplot3d_with_matplotlib(
=======
    fig, ax = __prepare_mplot3d_with_maplotlib(
>>>>>>> 9f6b501f
        __get_range_of_trajectories(data, plot_range),
        figsize, grid, wireframe, angle, noaxis)

    def _update_plot(i, plots, lines):
        upto = i * stride
        for plot, line in zip(plots, lines):
            plot.set_data(line[0][: upto], line[1][: upto])
            plot.set_3d_properties(line[2][: upto])

        if rotate is not None:
            ax.elev += rotate[0]
            ax.azim += rotate[1]

        fig.canvas.draw()

    # print("Start making animation ...")

    plots = __plot_trajectory_with_matplotlib(lines, ax, 0, **kwargs)

    # if legend:
    #     ax.legend(loc='best', shadow=True)
    if legend is not None and legend is not False:
        legend_opts = {"loc": "best", "shadow": True}
        if isinstance(legend, dict):
            legend_opts.update(legend)
        ax.legend(**legend_opts)

    ani = animation.FuncAnimation(
        fig, _update_plot, fargs=(plots, lines),
        frames=num_frames, interval=interval, blit=False)

    plt.close(ani._fig)
    # print("Start generating a movie ...")
    display_anim(ani, output, fps=1.0 / interval, crf=crf, bitrate=bitrate)

plot_movie_of_trajectory = plot_movie_of_trajectory_with_matplotlib  # default

def plot_world_with_attractive_mpl(
        world, marker_size=6, figsize=6, grid=True,
        wireframe=False, species_list=None, max_count=1000, angle=None,
        legend=True, noaxis=False, whratio=1.33, scale=1.0, **kwargs):
    """
    Generate a plot from received instance of World and show it on IPython notebook.

    Parameters
    ----------
    world : World or str
        World to render. A HDF5 filename is also acceptable.
    marker_size : float, default 3
        Marker size for all species. Size is passed to scatter function
        as argument, s=(2 ** marker_size).
    figsize : float, default 6
        Size of the plotting area. Given in inch.
    species_list : array of string, default None
        If set, plot_world will not search the list of species.
    max_count : Integer, default 1000
        The maximum number of particles to show for each species.
        None means no limitation.
    angle : tuple, default None
        A tuple of view angle which is given as (azim, elev, dist).
        If None, use default assumed to be (-60, 30, 10).
    legend : bool, default True
    whratio : float, default 1.33
        A ratio between figure width and height.
        Customize this to keep a legend within the figure.
    scale : float, default 1
        A length-scaling factor

    """
    import matplotlib.pyplot as plt

    if species_list is None:
        species_list = [p.species().serial() for pid, p in world.list_particles()]
        species_list = sorted(
            set(species_list), key=species_list.index)  # XXX: pick unique ones

    fig, ax = __prepare_mplot3d_with_attractive_mpl(
        __get_range_of_world(world, scale), figsize, grid, wireframe, angle,
        noaxis, whratio)
    scatters, plots = __scatter_world_with_attractive_mpl(
        world, ax, species_list, marker_size, max_count, scale, **kwargs)

    # if legend:
    #     ax.legend(handles=plots, labels=species_list, loc='best', shadow=True)
    if legend is not None and legend is not False:
        legend_opts = {'loc': 'center left', 'bbox_to_anchor': (1.0, 0.5),
                       'shadow': False, 'frameon': False, 'fontsize': 'x-large',
                       'scatterpoints': 1}
        if isinstance(legend, dict):
            legend_opts.update(legend)
        ax.legend(**legend_opts)
        # ax.legend(handles=plots, labels=species_list,  **legend_opts)

    plt.show()

def __prepare_mplot3d_with_attractive_mpl(
        wrange, figsize, grid, wireframe, angle, noaxis, whratio):
    from mpl_toolkits.mplot3d import Axes3D
    from mpl_toolkits.mplot3d.axis3d import Axis
    import matplotlib.pyplot as plt
    import itertools

    fig = plt.figure(figsize=(figsize * whratio, figsize))
    ax = plt.subplot(111, projection='3d')
    ax.set_axis_bgcolor('white')

    for axis in (ax.xaxis, ax.yaxis, ax.zaxis):
        if wireframe:
            axis._axinfo['grid']['color'] = (0.9176470588235294, 0.9176470588235294, 0.9490196078431372, 1)
            axis._axinfo['grid']['linewidth'] = 0.6
        else:
            axis._axinfo['grid']['color'] = (1, 1, 1, 1)
            axis._axinfo['grid']['linewidth'] = 1.0

        for tick in axis.get_major_ticks():
            tick.label.set_fontsize(14)

    ax.set_xlim(*wrange['x'])
    ax.set_ylim(*wrange['y'])
    ax.set_zlim(*wrange['z'])
    ax.set_xlabel('X', fontsize=20, labelpad=12)
    ax.set_ylabel('Y', fontsize=20, labelpad=12)
    ax.set_zlabel('Z', fontsize=20, labelpad=12)

    for axis in (ax.w_xaxis, ax.w_yaxis, ax.w_zaxis):
        axis.line.set_color("white")
        axis.set_pane_color((0.9176470588235294, 0.9176470588235294, 0.9490196078431372, 0 if wireframe else 1))

    for line in itertools.chain(ax.get_xticklines(),
                                ax.get_yticklines(),
                                ax.get_zticklines()):
        line.set_visible(False)

    ax.grid(grid)

    if noaxis:
        ax.set_axis_off()

    if angle is not None:
        ax.azim, ax.elev, ax.dist = angle

    plt.subplots_adjust(left=0.0, right=1.0 / whratio, top=1.02, bottom=0.02)
    return (fig, ax)

def __scatter_world_with_attractive_mpl(
        world, ax, species_list, marker_size, max_count, scale, **kwargs):
    from ecell4 import Species
    color_scale = attractive_mpl_color_scale({})

    scatters, plots = [], []
    for i, name in enumerate(species_list):
        xs, ys, zs = [], [], []
        particles = world.list_particles_exact(Species(name))
        if max_count is not None and len(particles) > max_count:
            particles = random.sample(particles, max_count)
        for pid, p in particles:
            pos = p.position() * scale
            xs.append(pos[0])
            ys.append(pos[1])
            zs.append(pos[2])
        c = color_scale.get_color(name)
        opts = dict(marker='o', s=(2 ** marker_size), edgecolors='white', alpha=0.7)
        opts.update(kwargs)
        scatters.append(
            ax.scatter(xs, ys, zs, c=c, label=name, **opts))
        # plots.extend(ax.plot([], [], 'o', c=c, markeredgecolor='white', label=name))  #XXX: A dirty hack to show the legends with keeping the 3d transparency effect on scatter
    return scatters, plots

def plot_movie_with_attractive_mpl(
        worlds, marker_size=6, figsize=6, grid=True,
        wireframe=False, species_list=None, max_count=None, angle=None, noaxis=False,
        interval=0.16, repeat_delay=3000, stride=1, rotate=None,
        legend=True, whratio=1.33, scale=1, output=None, crf=10, bitrate='1M', **kwargs):
    """
    Generate a move from the received list of instances of World,
    and show it on IPython notebook. This function may require ffmpeg.

    Parameters
    ----------
    worlds : list or FixedIntervalHDF5Observer
        A list of Worlds to render.
    marker_size : float, default 3
        Marker size for all species. Size is passed to scatter function
        as argument, s=(2 ** marker_size).
    figsize : float, default 6
        Size of the plotting area. Given in inch.
    species_list : array of string, default None
        If set, plot_world will not search the list of species.
    max_count : Integer, default None
        The maximum number of particles to show for each species.
        None means no limitation.
    angle : tuple, default None
        A tuple of view angle which is given as (azim, elev, dist).
        If None, use default assumed to be (-60, 30, 10).
    interval : Integer, default 0.16
        Parameters for matplotlib.animation.ArtistAnimation.
    stride : Integer, default 1
        Stride per frame.
    rotate : tuple, default None
        A pair of rotation angles, elev and azim, for animation.
        None means no rotation, same as (0, 0).
    legend : bool, default True
    whratio : float, default 1.33
        A ratio between figure width and height.
        Customize this to keep a legend within the figure.
    scale : float, default 1
        A length-scaling factor
    crf : int, default 10
        The CRF value can be from 4-63. Lower values mean better quality.
    bitrate : str, default '1M'
        Target bitrate
    output : str, default None
        An output filename. '.webm' or '.mp4' is only accepted.
        If None, display a movie on IPython Notebook.

    """
    import matplotlib.pyplot as plt
    import matplotlib.animation as animation
    from ecell4 import Species, FixedIntervalHDF5Observer
    from .simulation import load_world
    import os.path

    # print("Start generating species_list ...")

    if isinstance(worlds, FixedIntervalHDF5Observer):
        obs = worlds
        worlds = []
        for i in range(0, obs.num_steps(), stride):
            filename = obs.filename(i)
            if os.path.isfile(filename):
                worlds.append(load_world(filename))
            elif len(worlds) >0:
                worlds.append(worlds[-1])
    else:
        worlds = worlds[:: stride]

    if species_list is None:
        species_list = []
        for world in worlds:
            species_list.extend(
                [p.species().serial() for pid, p in world.list_particles()])
            species_list = sorted(
                set(species_list), key=species_list.index)  # XXX: pick unique ones

    # print("Start preparing mplot3d ...")

    fig, ax = __prepare_mplot3d_with_attractive_mpl(
        __get_range_of_world(worlds[0], scale), figsize, grid, wireframe, angle,
        noaxis, whratio)

    from mpl_toolkits.mplot3d.art3d import juggle_axes

    def _update_plot(i, scatters, worlds, species_list):
        world = worlds[i]
        for i, name in enumerate(species_list):
            xs, ys, zs = [], [], []
            particles = world.list_particles_exact(Species(name))
            if max_count is not None and len(particles) > max_count:
                particles = random.sample(particles, max_count)
            for pid, p in particles:
                pos = p.position() * scale
                xs.append(pos[0])
                ys.append(pos[1])
                zs.append(pos[2])
            scatters[i]._offsets3d = juggle_axes(xs, ys, zs, 'z')

        if rotate is not None:
            ax.elev += rotate[0]
            ax.azim += rotate[1]

        fig.canvas.draw()

    # print("Start making animation ...")

    color_scale = attractive_mpl_color_scale({})
    scatters = []
    for i, name in enumerate(species_list):
        opts = dict(marker='o', s=(2 ** marker_size), edgecolors='white', alpha=0.7)
        opts.update(kwargs)
        scatters.append(
            ax.scatter(
                [], [], [], c=color_scale.get_color(name), label=name, **opts))

    # if legend:
    #     ax.legend(loc='best', shadow=True)
    if legend is not None and legend is not False:
        legend_opts = {'loc': 'center left', 'bbox_to_anchor': (1.0, 0.5),
                       'shadow': False, 'frameon': False, 'fontsize': 'x-large',
                       'scatterpoints': 1}
        if isinstance(legend, dict):
            legend_opts.update(legend)
        ax.legend(**legend_opts)

    ani = animation.FuncAnimation(
        fig, _update_plot, fargs=(scatters, worlds, species_list),
        frames=len(worlds), interval=interval, blit=False)

    plt.close(ani._fig)

    # print("Start generating a movie ...")
    display_anim(ani, output, fps=1.0 / interval, crf=crf, bitrate=bitrate)

def plot_world2d_with_matplotlib(
        world, plane='xy', marker_size=3, figsize=6, grid=True,
        wireframe=False, species_list=None, max_count=1000, angle=None,
        legend=True, noaxis=False, scale=1.0, **kwargs):
    """
    Make a 2D plot from received instance of World and show it on IPython notebook.

    Parameters
    ----------
    world : World or str
        World to render. A HDF5 filename is also acceptable.
    plane : str, default 'xy'
        'xy', 'yz', 'zx'.
    marker_size : float, default 3
        Marker size for all species. Size is passed to scatter function
        as argument, s=(2 ** marker_size).
    figsize : float, default 6
        Size of the plotting area. Given in inch.
    species_list : array of string, default None
        If set, plot_world will not search the list of species.
    max_count : Integer, default 1000
        The maximum number of particles to show for each species.
        None means no limitation.
    angle : tuple, default None
        A tuple of view angle which is given as (azim, elev, dist).
        If None, use default assumed to be (-60, 30, 10).
    legend : bool, default True
    scale : float, default 1
        A length-scaling factor

    """
    import matplotlib.pyplot as plt

    plane = plane.lower()
    if len(plane) != 2 or plane[0] not in ('x', 'y', 'z') or plane[1] not in ('x', 'y', 'z'):
        raise ValueError("invalid 'plane' argument [{}] was given.".format(repr(plane)))
    xidx = 0 if plane[0] == 'x' else (1 if plane[0] == 'y' else 2)
    yidx = 0 if plane[1] == 'x' else (1 if plane[1] == 'y' else 2)

    if species_list is None:
        species_list = [p.species().serial() for pid, p in world.list_particles()]
        species_list = sorted(
            set(species_list), key=species_list.index)  # XXX: pick unique ones

    wrange = __get_range_of_world(world, scale)
    wrange = (wrange['x'], wrange['y'], wrange['z'])
    wrange = {'x': wrange[xidx], 'y': wrange[yidx]}

    fig, ax = __prepare_plot_with_matplotlib(
        wrange, figsize, grid, wireframe, noaxis)
    scatters, plots = __scatter_world2d_with_matplotlib(
        world, (xidx, yidx), ax, species_list, marker_size, max_count, scale, **kwargs)
    ax.set_xlabel(plane[0].upper())
    ax.set_ylabel(plane[1].upper())

    # if legend:
    #     ax.legend(handles=plots, labels=species_list, loc='best', shadow=True)
    if legend is not None and legend is not False:
        legend_opts = {'loc': 'center left', 'bbox_to_anchor': (1.0, 0.5),
                       'shadow': False, 'frameon': False, 'fontsize': 'x-large',
                       'scatterpoints': 1}
        if isinstance(legend, dict):
            legend_opts.update(legend)
        ax.legend(**legend_opts)
        # ax.legend(handles=plots, labels=species_list,  **legend_opts)

    plt.show()

def __scatter_world2d_with_matplotlib(
        world, indices, ax, species_list, marker_size, max_count, scale, **kwargs):
    from ecell4 import Species
    color_scale = matplotlib_color_scale()

    scatters, plots = [], []
    for i, name in enumerate(species_list):
        xs, ys = [], []
        particles = world.list_particles_exact(Species(name))
        if max_count is not None and len(particles) > max_count:
            particles = random.sample(particles, max_count)
        for pid, p in particles:
            pos = p.position() * scale
            xs.append(pos[indices[0]])
            ys.append(pos[indices[1]])
        c = color_scale.get_color(name)
        scatters.append(
            ax.scatter(
                xs, ys,
                marker='o', s=(2 ** marker_size), lw=0, c=c,
                label=name, **kwargs))
    return scatters, plots

def plot_movie2d_with_matplotlib(
        worlds, plane='xy', marker_size=3, figsize=6, grid=True,
        wireframe=False, species_list=None, max_count=None, angle=None, noaxis=False,
        interval=0.16, repeat_delay=3000, stride=1, rotate=None,
        legend=True, scale=1, output=None, crf=10, bitrate='1M', **kwargs):
    """
    Generate a movie projected on the given plane from the received list
    of instances of World, and show it on IPython notebook.
    This function may require ffmpeg.

    Parameters
    ----------
    worlds : list or FixedIntervalHDF5Observer
        A list of Worlds to render.
    plane : str, default 'xy'
        'xy', 'yz', 'zx'.
    marker_size : float, default 3
        Marker size for all species. Size is passed to scatter function
        as argument, s=(2 ** marker_size).
    figsize : float, default 6
        Size of the plotting area. Given in inch.
    species_list : array of string, default None
        If set, plot_world will not search the list of species.
    max_count : Integer, default None
        The maximum number of particles to show for each species.
        None means no limitation.
    angle : tuple, default None
        A tuple of view angle which is given as (azim, elev, dist).
        If None, use default assumed to be (-60, 30, 10).
    interval : Integer, default 0.16
        Parameters for matplotlib.animation.ArtistAnimation.
    stride : Integer, default 1
        Stride per frame.
    rotate : tuple, default None
        A pair of rotation angles, elev and azim, for animation.
        None means no rotation, same as (0, 0).
    legend : bool, default True
    scale : float, default 1
        A length-scaling factor
    output : str, default None
        An output filename. '.webm' or '.mp4' is only accepted.
        If None, display a movie on IPython Notebook.
    crf : int, default 10
        The CRF value can be from 4-63. Lower values mean better quality.
    bitrate : str, default '1M'
        Target bitrate

    """
    import matplotlib.pyplot as plt
    import matplotlib.animation as animation
    from ecell4 import Species, FixedIntervalHDF5Observer
    from .simulation import load_world

    # print("Start generating species_list ...")

    plane = plane.lower()
    if len(plane) != 2 or plane[0] not in ('x', 'y', 'z') or plane[1] not in ('x', 'y', 'z'):
        raise ValueError("invalid 'plane' argument [{}] was given.".format(repr(plane)))
    xidx = 0 if plane[0] == 'x' else (1 if plane[0] == 'y' else 2)
    yidx = 0 if plane[1] == 'x' else (1 if plane[1] == 'y' else 2)

    if isinstance(worlds, FixedIntervalHDF5Observer):
        obs = worlds
        worlds = []
        for i in range(0, obs.num_steps(), stride):
            filename = obs.filename(i)
            if os.path.isfile(filename):
                worlds.append(load_world(filename))
            elif len(worlds) >0:
                worlds.append(worlds[-1])
    else:
        worlds = worlds[:: stride]

    if species_list is None:
        species_list = []
        for world in worlds:
            species_list.extend(
                [p.species().serial() for pid, p in world.list_particles()])
            species_list = sorted(
                set(species_list), key=species_list.index)  # XXX: pick unique ones

    # print("Start preparing mplot3d ...")

    # fig, ax = __prepare_mplot3d_with_matplotlib(
    #     __get_range_of_world(worlds[0]), figsize, grid, wireframe, angle, noaxis)
    wrange = __get_range_of_world(worlds[0], scale)
    wrange = (wrange['x'], wrange['y'], wrange['z'])
    wrange = {'x': wrange[xidx], 'y': wrange[yidx]}

    fig, ax = __prepare_plot_with_matplotlib(
        wrange, figsize, grid, wireframe, noaxis)
    ax.set_xlabel(plane[0].upper())
    ax.set_ylabel(plane[1].upper())

    from mpl_toolkits.mplot3d.art3d import juggle_axes

    def _update_plot(i, scatters, worlds, species_list):
        world = worlds[i]
        for i, name in enumerate(species_list):
            offsets = []
            particles = world.list_particles_exact(Species(name))
            if max_count is not None and len(particles) > max_count:
                particles = random.sample(particles, max_count)
            for pid, p in particles:
                pos = p.position() * scale
                offsets.append((pos[xidx], pos[yidx]))
            scatters[i].set_offsets(offsets)

        fig.canvas.draw()

    # print("Start making animation ...")

    color_scale = matplotlib_color_scale()
    scatters = []
    for i, name in enumerate(species_list):
        scatters.append(
            ax.scatter([], [], marker='o', s=(2 ** marker_size),
                       lw=0, c=color_scale.get_color(name), label=name))

    # if legend:
    #     ax.legend(loc='best', shadow=True)
    if legend is not None and legend is not False:
        legend_opts = {"loc": "best", "shadow": True}
        if isinstance(legend, dict):
            legend_opts.update(legend)
        ax.legend(**legend_opts)

    ani = animation.FuncAnimation(
        fig, _update_plot, fargs=(scatters, worlds, species_list),
        frames=len(worlds), interval=interval, blit=False)

    plt.close(ani._fig)
    # print("Start generating a movie ...")
    display_anim(ani, output, fps=1.0 / interval, crf=crf, bitrate=bitrate)

def plot_world_with_plotly(world, species_list=None, max_count=1000):
    """
    Plot a World on IPython Notebook
    """
    if isinstance(world, str):
        from .simulation import load_world
        world = load_world(world)

    if species_list is None:
        species_list = [sp.serial() for sp in world.list_species()]
        species_list.sort()

    import random
    from ecell4 import Species

    positions = {}
    for serial in species_list:
        x, y, z = [], [], []
        particles = world.list_particles_exact(Species(serial))
        if max_count is not None and len(particles) > max_count:
            particles = random.sample(particles, max_count)
        for pid, p in particles:
            pos = p.position()
            x.append(pos[0])
            y.append(pos[1])
            z.append(pos[2])

        positions[serial] = (x, y, z)

    import plotly
    import plotly.graph_objs as go

    plotly.offline.init_notebook_mode()

    marker = dict(size=6, line=dict(color='rgb(204, 204, 204)', width=1),
                  opacity=0.9, symbol='circle')

    data = []
    for serial, (x, y, z) in positions.items():
        trace = go.Scatter3d(
            x=x, y=y, z=z, mode='markers',
            marker=marker, name=serial)
        data.append(trace)

<<<<<<< HEAD
    layout = go.Layout(margin=dict(l=0, r=0, b=0, t=0))
    fig = go.Figure(data=data, layout=layout)
    plotly.offline.iplot(fig)
=======
plot_movie_of_trajectory = plot_movie_of_trajectory_with_matplotlib  # default

def display_pdb(entity, width=400, height=400):
    from IPython.display import display, IFrame
    import ecell4.datasource.pdb as pdb
    entity_id = pdb.PDBDataSource.parse_entity(entity)
    if entity is None:
        raise ValueError('An invalid entity [{}] was given.'.format(repr(entity)))
    display(IFrame("http://gjbekker.github.io/molmil/#molmil.loadPDB('{}');".format(entity_id), width, height))
>>>>>>> 9f6b501f
<|MERGE_RESOLUTION|>--- conflicted
+++ resolved
@@ -1167,11 +1167,7 @@
     if max_count is not None and len(data) > max_count:
         data = random.sample(data, max_count)
 
-<<<<<<< HEAD
     fig, ax = __prepare_mplot3d_with_matplotlib(
-=======
-    fig, ax = __prepare_mplot3d_with_maplotlib(
->>>>>>> 9f6b501f
         __get_range_of_trajectories(data, plot_range),
         figsize, grid, wireframe, angle, noaxis)
 
@@ -1196,11 +1192,7 @@
         ax.legend(**legend_opts)
     plt.show()
 
-<<<<<<< HEAD
 def __prepare_plot_with_matplotlib(
-=======
-def __prepare_plot_with_maplotlib(
->>>>>>> 9f6b501f
         wrange, figsize, grid, wireframe, noaxis):
     import matplotlib.pyplot as plt
 
@@ -1271,15 +1263,10 @@
     wrange = __get_range_of_trajectories(data, plot_range)
     wrange = (wrange['x'], wrange['y'], wrange['z'])
     wrange = {'x': wrange[xidx], 'y': wrange[yidx]}
-<<<<<<< HEAD
     fig, ax = __prepare_plot_with_matplotlib(
         wrange, figsize, grid, wireframe, noaxis)
     ax.set_xlabel(plane[0].upper())
     ax.set_ylabel(plane[1].upper())
-=======
-    fig, ax = __prepare_plot_with_maplotlib(
-        wrange, figsize, grid, wireframe, noaxis)
->>>>>>> 9f6b501f
 
     lines = []
     for i, y in enumerate(data):
@@ -1292,7 +1279,6 @@
 
     __plot_trajectory2d_with_matplotlib(lines, ax, **kwargs)
 
-<<<<<<< HEAD
     # if legend:
     #     ax.legend(loc='best', shadow=True)
     if legend is not None and legend is not False:
@@ -1300,21 +1286,13 @@
         if isinstance(legend, dict):
             legend_opts.update(legend)
         ax.legend(**legend_opts)
-=======
-    if legend:
-        ax.legend(loc='best', shadow=True)
->>>>>>> 9f6b501f
     plt.show()
 
 def plot_movie_of_trajectory2d_with_matplotlib(
         obs, plane='xy', figsize=6, grid=True,
         wireframe=False, max_count=None, angle=None, noaxis=False,
         interval=0.16, repeat_delay=3000, stride=1, rotate=None,
-<<<<<<< HEAD
         legend=True, output=None, crf=10, bitrate='1M', plot_range=None, **kwargs):
-=======
-        legend=True, output=None, plot_range=None, **kwargs):
->>>>>>> 9f6b501f
     """
     Generate a move from the received list of instances of World,
     and show it on IPython notebook. This function may require ffmpeg.
@@ -1336,15 +1314,12 @@
         Stride per frame.
     legend : bool, default True
     output : str, default None
-<<<<<<< HEAD
         An output filename. '.webm' or '.mp4' is only accepted.
         If None, display a movie on IPython Notebook.
     crf : int, default 10
         The CRF value can be from 4-63. Lower values mean better quality.
     bitrate : str, default '1M'
         Target bitrate
-=======
->>>>>>> 9f6b501f
     plot_range : tuple, default None
         Range for plotting. A triplet of pairs suggesting (rangex, rangey, rangez).
         If None, the minimum volume containing all the trajectories is used.
@@ -1386,15 +1361,10 @@
     wrange = __get_range_of_trajectories(data, plot_range)
     wrange = (wrange['x'], wrange['y'], wrange['z'])
     wrange = {'x': wrange[xidx], 'y': wrange[yidx]}
-<<<<<<< HEAD
     fig, ax = __prepare_plot_with_matplotlib(
         wrange, figsize, grid, wireframe, noaxis)
     ax.set_xlabel(plane[0].upper())
     ax.set_ylabel(plane[1].upper())
-=======
-    fig, ax = __prepare_plot_with_maplotlib(
-        wrange, figsize, grid, wireframe, noaxis)
->>>>>>> 9f6b501f
 
     def _update_plot(i, plots, lines):
         upto = i * stride
@@ -1408,7 +1378,6 @@
 
     plots = __plot_trajectory2d_with_matplotlib(lines, ax, 0, **kwargs)
 
-<<<<<<< HEAD
     # if legend:
     #     ax.legend(loc='best', shadow=True)
     if legend is not None and legend is not False:
@@ -1416,10 +1385,6 @@
         if isinstance(legend, dict):
             legend_opts.update(legend)
         ax.legend(**legend_opts)
-=======
-    if legend:
-        ax.legend(loc='best', shadow=True)
->>>>>>> 9f6b501f
 
     ani = animation.FuncAnimation(
         fig, _update_plot, fargs=(plots, lines),
@@ -1427,11 +1392,7 @@
 
     plt.close(ani._fig)
     # print("Start generating a movie ...")
-<<<<<<< HEAD
     display_anim(ani, output, fps=1.0 / interval, crf=crf, bitrate=bitrate)
-=======
-    display(HTML(anim_to_html(ani, output, fps=1.0 / interval)))
->>>>>>> 9f6b501f
 
 def plot_movie_with_matplotlib(
         worlds, marker_size=3, figsize=6, grid=True,
@@ -1559,11 +1520,7 @@
         obs, figsize=6, grid=True,
         wireframe=False, max_count=None, angle=None, noaxis=False,
         interval=0.16, repeat_delay=3000, stride=1, rotate=None,
-<<<<<<< HEAD
         legend=True, output=None, crf=10, bitrate='1M', plot_range=None, **kwargs):
-=======
-        legend=True, output=None, plot_range=None, **kwargs):
->>>>>>> 9f6b501f
     """
     Generate a move from the received list of instances of World,
     and show it on IPython notebook. This function may require ffmpeg.
@@ -1592,15 +1549,12 @@
         None means no rotation, same as (0, 0).
     legend : bool, default True
     output : str, default None
-<<<<<<< HEAD
         An output filename. '.webm' or '.mp4' is only accepted.
         If None, display a movie on IPython Notebook.
     crf : int, default 10
         The CRF value can be from 4-63. Lower values mean better quality.
     bitrate : str, default '1M'
         Target bitrate
-=======
->>>>>>> 9f6b501f
     plot_range : tuple, default None
         Range for plotting. A triplet of pairs suggesting (rangex, rangey, rangez).
         If None, the minimum volume containing all the trajectories is used.
@@ -1633,11 +1587,7 @@
 
     # print("Start preparing mplot3d ...")
 
-<<<<<<< HEAD
     fig, ax = __prepare_mplot3d_with_matplotlib(
-=======
-    fig, ax = __prepare_mplot3d_with_maplotlib(
->>>>>>> 9f6b501f
         __get_range_of_trajectories(data, plot_range),
         figsize, grid, wireframe, angle, noaxis)
 
@@ -2210,12 +2160,9 @@
             marker=marker, name=serial)
         data.append(trace)
 
-<<<<<<< HEAD
     layout = go.Layout(margin=dict(l=0, r=0, b=0, t=0))
     fig = go.Figure(data=data, layout=layout)
     plotly.offline.iplot(fig)
-=======
-plot_movie_of_trajectory = plot_movie_of_trajectory_with_matplotlib  # default
 
 def display_pdb(entity, width=400, height=400):
     from IPython.display import display, IFrame
@@ -2223,5 +2170,4 @@
     entity_id = pdb.PDBDataSource.parse_entity(entity)
     if entity is None:
         raise ValueError('An invalid entity [{}] was given.'.format(repr(entity)))
-    display(IFrame("http://gjbekker.github.io/molmil/#molmil.loadPDB('{}');".format(entity_id), width, height))
->>>>>>> 9f6b501f
+    display(IFrame("http://gjbekker.github.io/molmil/#molmil.loadPDB('{}');".format(entity_id), width, height))