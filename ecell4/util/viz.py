"""

ecell4.util.viz: Visualizer of particles based on D3.js, THREE.js and Elegans.

"""
import os
import uuid
import json
import base64

def init_ipynb():
    """Load all depending JavaScript libraries to IPython notebook.

    """
    from IPython.core.display import display, HTML

    path = os.path.abspath(os.path.dirname(__file__)) + '/templates/init_ipynb.js'
    html = open(path).read()
    return display(HTML(html))

def plot_world(world, radius=None, width=500, height=500, config={}):
    """Generate a plot from received instance of World and show it on IPython notebook.
    This method returns the instance of dict that indicates color setting for each speices.
    You can use the dict as the parameter of plot_world, in order to use the same colors in another plot.

    Parameters
    ----------
    world : World
        World to render.
    radius : float, default None
        If this value is set, all particles in the world will be rendered as if their radius are the same.
    width: float, default 500
        Width of the plotting area.
    height: float, default 500
        Height of the plotting area.
    config: dict, default {}
        Dict for configure default colors. Its values are colors unique to each speices.
        Colors included in config dict will never be used for other speices.
    """
    from IPython.core.display import display, HTML

    species = [p.species().serial() for pid, p in world.list_particles()]
    species = sorted(set(species), key=species.index) # pick unique ones

    color_scale = ColorScale(config=config)

    plots = []
    for name in species:
<<<<<<< HEAD
        particles = [{'pos':p.position(), 'r':p.radius()} for pid, p in world.list_particles() if p.species().serial() == name]
=======
        particles = [{'pos':p.position(), 'r':p.radius()}
            for pid, p in world.list_particles() if p.species().serial() == name]
>>>>>>> 0714a1dc
        data = {
            'x': [p['pos'][0] for p in particles],
            'y': [p['pos'][1] for p in particles],
            'z': [p['pos'][2] for p in particles]
        }

        # assume that all particles has the same radius
        r = max([p['r'] for p in particles]) if radius is None else radius
        size = 30/min(world.edge_lengths()) * r

        plots.append({
            'type':"Particles",
            'data':data,
            'options':{'name':name, 'color':color_scale.get_color(name), 'size':size}
        })

<<<<<<< HEAD
=======
    # model = {
    #     'plots':plots,
    #     'options':{'width': width, 'height': height}
    # };

>>>>>>> 0714a1dc
    edge_lengths = world.edge_lengths()
    max_length = max(tuple(edge_lengths))
    rangex = [(edge_lengths[0] - max_length) * 0.5, (edge_lengths[0] + max_length) * 0.5]
    rangey = [(edge_lengths[1] - max_length) * 0.5, (edge_lengths[1] + max_length) * 0.5]
    rangez = [(edge_lengths[2] - max_length) * 0.5, (edge_lengths[2] + max_length) * 0.5]
    model = {
        'plots': plots,
        'options': {'width': width, 'height': height,
<<<<<<< HEAD
        'range': {'x': rangex, 'y': rangey, 'z': rangez}, 'autorange': False}
=======
            'range': {'x': rangex, 'y': rangey, 'z': rangez}, 'autorange': False}
>>>>>>> 0714a1dc
    };

    model_id = "\"viz" +  str(uuid.uuid4()) + "\"";
    display(HTML(generate_html(model, model_id)))
    return color_scale.get_config()

def generate_html(model, model_id):
    """Generate static html file from JSON model and its own id.

    Parameters
    ----------
    model : dict
        JSON model from which ecell4.viz generates a plot.
    model_id : string
        Unique id for the plot.
    """
    from jinja2 import Template

    path = os.path.abspath(os.path.dirname(__file__)) + '/templates/particles.tmpl'
    template = Template(open(path).read())
    html = template.render(model=json.dumps(model), model_id = model_id)
    return html

def logo(x=1, y=None):
    if not isinstance(x, int):
        x = 1
    else:
        x = min(10, max(1, x))
    if y is None or not isinstance(y, int):
        y = 1
    else:
        y = min(10, max(1, y))

    from IPython.core.display import display, HTML, Javascript

    template = """<script type="text/javascript">
    var y = 0;
    var running = false, stop = true;
    var base64a = ["%s", "%s", "%s", "%s", "%s",
        "%s", "%s", "%s", "%s", "%s",
        "%s", "%s", "%s", "%s", "%s"];
    var maxcnt = base64a.length;
    var timer_id;

    function move() {
        if (running)
        {
            y = (y + 1) %% maxcnt;
            var logos = document.getElementsByName('ecelllogo');
            for (var i = 0; i < logos.length; i++) {
                logos[i].src = "data:image/png;base64," + base64a[y + 1];
            }
            if (stop && y == maxcnt - 1) {
                // clearInterval(id);
                running = false;
                stop = true;
            }
        }
    }

    function action() {
        if (!stop) {
            stop = true;
        }
        else if (!running) {
            running = true;
            stop = false;
            if (timer_id != undefined) {
                clearInterval(timer_id);
            }
            timer_id = setInterval('move();', 120);
        }
    }
    </script>
    %s
    """

    filenames = [os.path.abspath(os.path.dirname(__file__))
        + '/templates/ecelllogo/logo%02d.png' % (i + 1) for i in range(15)]
    base64s = [base64.b64encode(open(filename, 'rt').read())
        for filename in filenames]
    img_html = '<img name="ecelllogo" style="position:relative; left:0px;" alt="ecelllogo" src="data:image/png;base64,%s" onClick="action();" />' % (base64s[0])
    h = HTML(template % tuple(base64s + [("<p>%s</p>" % (img_html * x)) * y]))
    # j = Javascript("running = true; stop = false; id = setInterval('move();', %g);" % interval)
    # display(h, j)
    display(h)

class ColorScale:
    """Color scale for species.
    """

    COLORS = ["#a6cee3","#1f78b4","#b2df8a","#33a02c","#e31a1c", "#8dd3c7", "#ffffb3",
        "#bebada","#fb8072","#80b1d3","#fdb462","#b3de69","#fccde5","#d9d9d9",
        "#bc80bd","#ccebc5","#ffed6f"]

    def __init__(self, config={}):
        """Initialize a color scale

        Parameters
        ----------
        config : dict, default {}
            Dict for configure default colors. Its values are colors unique to each key.
            Colors included in config will never be used.
        """

        self.config = config
        self.buffer = ColorScale.COLORS[:]

        for color in self.config.values():
            if color in self.buffer:
                self.buffer.remove(color)

    def get_color(self, name):
        """Get color unique to the recieved name

        Parameters
        ----------
        name : string
            This method returns one color unique to this parameter.
        """

        if self.config.get(name) is None:
            self.config[name] = self.buffer.pop(0)
            if len(self.buffer) == 0:
                self.buffer = ColorScale.COLORS[:]

        return self.config[name]

    def get_config(self):
        """Get an instance of dic as the config of colors.
        """
        return self.config<|MERGE_RESOLUTION|>--- conflicted
+++ resolved
@@ -46,12 +46,8 @@
 
     plots = []
     for name in species:
-<<<<<<< HEAD
-        particles = [{'pos':p.position(), 'r':p.radius()} for pid, p in world.list_particles() if p.species().serial() == name]
-=======
-        particles = [{'pos':p.position(), 'r':p.radius()}
+        particles = [{'pos': p.position(), 'r': p.radius()}
             for pid, p in world.list_particles() if p.species().serial() == name]
->>>>>>> 0714a1dc
         data = {
             'x': [p['pos'][0] for p in particles],
             'y': [p['pos'][1] for p in particles],
@@ -63,19 +59,11 @@
         size = 30/min(world.edge_lengths()) * r
 
         plots.append({
-            'type':"Particles",
-            'data':data,
-            'options':{'name':name, 'color':color_scale.get_color(name), 'size':size}
+            'type': "Particles",
+            'data': data,
+            'options': {'name': name, 'color': color_scale.get_color(name), 'size': size}
         })
 
-<<<<<<< HEAD
-=======
-    # model = {
-    #     'plots':plots,
-    #     'options':{'width': width, 'height': height}
-    # };
-
->>>>>>> 0714a1dc
     edge_lengths = world.edge_lengths()
     max_length = max(tuple(edge_lengths))
     rangex = [(edge_lengths[0] - max_length) * 0.5, (edge_lengths[0] + max_length) * 0.5]
@@ -84,11 +72,7 @@
     model = {
         'plots': plots,
         'options': {'width': width, 'height': height,
-<<<<<<< HEAD
         'range': {'x': rangex, 'y': rangey, 'z': rangez}, 'autorange': False}
-=======
-            'range': {'x': rangex, 'y': rangey, 'z': rangez}, 'autorange': False}
->>>>>>> 0714a1dc
     };
 
     model_id = "\"viz" +  str(uuid.uuid4()) + "\"";
