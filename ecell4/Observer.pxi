cdef class Observer:

    def __cinit__(self):
        self.thisptr = new shared_ptr[Cpp_Observer](
            <Cpp_Observer*>(new Cpp_FixedIntervalNumberObserver(
                0.0, vector[string]()))) #XXX: DUMMY

    def __dealloc__(self):
        del self.thisptr

    def next_time(self):
        return self.thisptr.get().next_time()

    def reset(self):
        self.thisptr.get().reset()

cdef class FixedIntervalNumberObserver:

    def __cinit__(self, Real dt, species):
        cdef vector[string] cpp_species
        for serial in species:
            cpp_species.push_back(tostring(serial))
        self.thisptr = new shared_ptr[Cpp_FixedIntervalNumberObserver](
            new Cpp_FixedIntervalNumberObserver(dt, cpp_species))

    def __dealloc__(self):
        del self.thisptr

    def next_time(self):
        return self.thisptr.get().next_time()

    def num_steps(self):
        return self.thisptr.get().num_steps()

    def data(self):
        cdef vector[vector[Real]] d = self.thisptr.get().data()
        retval = []
        cdef vector[vector[Real]].iterator it = d.begin()
        while it != d.end():
            retval.append(deref(it))
            inc(it)
        return retval

    def targets(self):
        cdef vector[Cpp_Species] species = self.thisptr.get().targets()

        retval = []
        cdef vector[Cpp_Species].iterator it = species.begin()
        while it != species.end():
            retval.append(
                 Species_from_Cpp_Species(
                     <Cpp_Species*>(address(deref(it)))))
            inc(it)
        return retval

    def as_base(self):
        retval = Observer()
        del retval.thisptr
        retval.thisptr = new shared_ptr[Cpp_Observer](
            <shared_ptr[Cpp_Observer]>deref(self.thisptr))
        return retval

    def reset(self):
        self.thisptr.get().reset()

cdef class NumberObserver:

    def __cinit__(self, species):
        cdef vector[string] cpp_species
        for serial in species:
            cpp_species.push_back(tostring(serial))
        self.thisptr = new shared_ptr[Cpp_NumberObserver](
            new Cpp_NumberObserver(cpp_species))

    def __dealloc__(self):
        del self.thisptr

    def num_steps(self):
        return self.thisptr.get().num_steps()

    def next_time(self):
        return self.thisptr.get().next_time()

    def data(self):
        cdef vector[vector[Real]] d = self.thisptr.get().data()
        retval = []
        cdef vector[vector[Real]].iterator it = d.begin()
        while it != d.end():
            retval.append(deref(it))
            inc(it)
        return retval

    def targets(self):
        cdef vector[Cpp_Species] species = self.thisptr.get().targets()

        retval = []
        cdef vector[Cpp_Species].iterator it = species.begin()
        while it != species.end():
            retval.append(
                 Species_from_Cpp_Species(
                     <Cpp_Species*>(address(deref(it)))))
            inc(it)
        return retval

    def as_base(self):
        retval = Observer()
        del retval.thisptr
        retval.thisptr = new shared_ptr[Cpp_Observer](
            <shared_ptr[Cpp_Observer]>deref(self.thisptr))
        return retval

    def reset(self):
        self.thisptr.get().reset()

cdef class FixedIntervalHDF5Observer:

    def __cinit__(self, Real dt, filename):
        self.thisptr = new shared_ptr[Cpp_FixedIntervalHDF5Observer](
            new Cpp_FixedIntervalHDF5Observer(dt, tostring(filename)))

    def __dealloc__(self):
        del self.thisptr

    def next_time(self):
        return self.thisptr.get().next_time()

    def num_steps(self):
        return self.thisptr.get().num_steps()

    def filename(self):
        return self.thisptr.get().filename().decode('UTF-8')

    def as_base(self):
        retval = Observer()
        del retval.thisptr
        retval.thisptr = new shared_ptr[Cpp_Observer](
            <shared_ptr[Cpp_Observer]>deref(self.thisptr))
        return retval

    def reset(self):
        self.thisptr.get().reset()

cdef class FixedIntervalCSVObserver:

<<<<<<< HEAD
    def __cinit__(self, Real dt, filename):
        self.thisptr = new shared_ptr[Cpp_FixedIntervalCSVObserver](
            new Cpp_FixedIntervalCSVObserver(dt, tostring(filename)))
=======
    def __cinit__(self, Real dt, string filename, species=None):
        if species is None:
            self.thisptr = new shared_ptr[Cpp_FixedIntervalCSVObserver](
                new Cpp_FixedIntervalCSVObserver(dt, filename))
        else:
            self.thisptr = new shared_ptr[Cpp_FixedIntervalCSVObserver](
                new Cpp_FixedIntervalCSVObserver(
                    dt, filename, <vector[string]>(species)))
>>>>>>> 2b9c63a8

    def __dealloc__(self):
        del self.thisptr

    def next_time(self):
        return self.thisptr.get().next_time()

    def num_steps(self):
        return self.thisptr.get().num_steps()

    def log(self, w):
        cdef Space space = w.as_base()
        self.thisptr.get().log(space.thisptr.get())

    def filename(self):
        return self.thisptr.get().filename().decode('UTF-8')

    def as_base(self):
        retval = Observer()
        del retval.thisptr
        retval.thisptr = new shared_ptr[Cpp_Observer](
            <shared_ptr[Cpp_Observer]>deref(self.thisptr))
        return retval

    def reset(self):
        self.thisptr.get().reset()

cdef class FixedIntervalTrajectoryObserver:

    def __cinit__(self, Real dt, pids, resolve_boundary=None):
        cdef vector[Cpp_ParticleID] tmp
        for pid in pids:
            tmp.push_back(deref((<ParticleID>pid).thisptr))
        if resolve_boundary is None:
            self.thisptr = new shared_ptr[Cpp_FixedIntervalTrajectoryObserver](
                new Cpp_FixedIntervalTrajectoryObserver(dt, tmp))
        else:
            self.thisptr = new shared_ptr[Cpp_FixedIntervalTrajectoryObserver](
                new Cpp_FixedIntervalTrajectoryObserver(dt, tmp, <bool>resolve_boundary))

    def __dealloc__(self):
        del self.thisptr

    def next_time(self):
        return self.thisptr.get().next_time()

    def num_steps(self):
        return self.thisptr.get().num_steps()

    def data(self):
        cdef vector[vector[Cpp_Real3]] d = self.thisptr.get().data()
        retval = []
        cdef vector[vector[Cpp_Real3]].iterator it = d.begin()
        cdef vector[Cpp_Real3].iterator it2
        while it != d.end():
            it2 = deref(it).begin()
            retval.append([])
            while it2 != deref(it).end():
                retval[-1].append(Real3_from_Cpp_Real3(address(deref(it2))))
                inc(it2)
            inc(it)
        return retval

    def as_base(self):
        retval = Observer()
        del retval.thisptr
        retval.thisptr = new shared_ptr[Cpp_Observer](
            <shared_ptr[Cpp_Observer]>deref(self.thisptr))
        return retval

    def reset(self):
        self.thisptr.get().reset()

cdef class TimingNumberObserver:

    def __cinit__(self, vector[double] t, species):  #XXX: vector[Real]
        cdef vector[string] cpp_species
        for serial in species:
            cpp_species.push_back(tostring(serial))
        self.thisptr = new shared_ptr[Cpp_TimingNumberObserver](
            new Cpp_TimingNumberObserver(t, cpp_species))

    def __dealloc__(self):
        del self.thisptr

    def next_time(self):
        return self.thisptr.get().next_time()

    def num_steps(self):
        return self.thisptr.get().num_steps()

    def data(self):
        cdef vector[vector[Real]] d = self.thisptr.get().data()
        retval = []
        cdef vector[vector[Real]].iterator it = d.begin()
        while it != d.end():
            retval.append(deref(it))
            inc(it)
        return retval

    def targets(self):
        cdef vector[Cpp_Species] species = self.thisptr.get().targets()

        retval = []
        cdef vector[Cpp_Species].iterator it = species.begin()
        while it != species.end():
            retval.append(
                 Species_from_Cpp_Species(
                     <Cpp_Species*>(address(deref(it)))))
            inc(it)
        return retval

    def as_base(self):
        retval = Observer()
        del retval.thisptr
        retval.thisptr = new shared_ptr[Cpp_Observer](
            <shared_ptr[Cpp_Observer]>deref(self.thisptr))
        return retval

    def reset(self):
        self.thisptr.get().reset()<|MERGE_RESOLUTION|>--- conflicted
+++ resolved
@@ -142,20 +142,17 @@
 
 cdef class FixedIntervalCSVObserver:
 
-<<<<<<< HEAD
-    def __cinit__(self, Real dt, filename):
-        self.thisptr = new shared_ptr[Cpp_FixedIntervalCSVObserver](
-            new Cpp_FixedIntervalCSVObserver(dt, tostring(filename)))
-=======
-    def __cinit__(self, Real dt, string filename, species=None):
+    def __cinit__(self, Real dt, filename, species=None):
+        cdef vector[string] cpp_species
         if species is None:
             self.thisptr = new shared_ptr[Cpp_FixedIntervalCSVObserver](
-                new Cpp_FixedIntervalCSVObserver(dt, filename))
+                new Cpp_FixedIntervalCSVObserver(dt, tostring(filename)))
         else:
+            for serial in species:
+                cpp_species.push_back(tostring(serial))
             self.thisptr = new shared_ptr[Cpp_FixedIntervalCSVObserver](
                 new Cpp_FixedIntervalCSVObserver(
-                    dt, filename, <vector[string]>(species)))
->>>>>>> 2b9c63a8
+                    dt, tostring(filename), cpp_species))
 
     def __dealloc__(self):
         del self.thisptr
