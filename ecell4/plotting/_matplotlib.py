--- conflicted
+++ resolved
@@ -4,11 +4,7 @@
 
 from ..util.session import load_world
 from .styles import default_color_scale, matplotlib_color_scale
-<<<<<<< HEAD
-from ._core import get_range_of_world, get_range_of_trajectories, eval_key
-=======
 from ._core import get_range_of_world, get_range_of_trajectories, display_anim, eval_key
->>>>>>> f1f1c145
 
 __all__ = [
     "plot_number_observer_with_matplotlib",
@@ -151,11 +147,7 @@
     if legend is not False:
         legend_opts = {"loc": "best", "shadow": True}
         if isinstance(legend, dict):
-<<<<<<< HEAD
-            legend_opts.update(kwargs["legend"])
-=======
             legend_opts.update(legend)
->>>>>>> f1f1c145
         ax.legend(*ax.get_legend_handles_labels(), **legend_opts)
 
     if xlabel is not None:
