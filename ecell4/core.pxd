--- conflicted
+++ resolved
@@ -90,13 +90,8 @@
         bool operator<(Cpp_Species& rhs)
         bool operator>(Cpp_Species& rhs)
         string serial() # string == serial_type
-<<<<<<< HEAD
-        string get_attribute(string)
+        string get_attribute(string) except +
         Integer count(Cpp_Species& sp) except +
-=======
-        string get_attribute(string) except +
-        Integer count(Cpp_Species& sp)
->>>>>>> 9f6b501f
         void set_attribute(string, string)
         void remove_attribute(string) except +
         bool has_attribute(string)
