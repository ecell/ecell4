import collections
from cython.operator cimport dereference as deref, preincrement as inc
from cython cimport address
from libcpp.string cimport string
from libcpp.vector cimport vector

from ecell4.types cimport *
from ecell4.shared_ptr cimport shared_ptr
from ecell4.core cimport *

## ReactionInfo
cdef class ReactionInfo:
    """A class stores detailed information about a reaction in spatiocyte.

    ReactionInfo(t, reactants, products)

    """

    def __init__(self, Real t, reactants, products):
        """Constructor.

        Args:
          t (Real): A time when a reaction occurred
          reactants (list): A list of reactants.
            Reactants are given as a pair of ``ParticleID`` and ``Voxel``.
          products (list): A list of products.
            Products are given as a pair of ``ParticleID`` and ``Voxel``.

        """
        pass  #XXX: only used for doc string


    def __cinit__(self, Real t, reactants, products):
        cdef vector[pair[Cpp_ParticleID, Cpp_Voxel]] reactants_
        cdef vector[pair[Cpp_ParticleID, Cpp_Voxel]] products_

        for pid, p in reactants:
            reactants_.push_back(
                pair[Cpp_ParticleID, Cpp_Voxel](
                    deref((<ParticleID>pid).thisptr), deref((<Voxel>p).thisptr)))
        for pid, p in products:
            products_.push_back(
                pair[Cpp_ParticleID, Cpp_Voxel](
                    deref((<ParticleID>pid).thisptr), deref((<Voxel>p).thisptr)))

        self.thisptr = new Cpp_ReactionInfo(t, reactants_, products_)

    def __dealloc__(self):
        del self.thisptr

    def t(self):
        """Return a time when a reaction occurred."""
        return self.thisptr.t()

    def reactants(self):
        """Return a list of reactants

        Returns:
            list: A list of pairs of ``ParticleID`` and ``Voxel``.

        """
        cdef vector[pair[Cpp_ParticleID, Cpp_Voxel]] particles
        particles = self.thisptr.reactants()

        retval = []
        cdef vector[pair[Cpp_ParticleID, Cpp_Voxel]].iterator \
            it = particles.begin()
        while it != particles.end():
            retval.append(
                (ParticleID_from_Cpp_ParticleID(
                     <Cpp_ParticleID*>(address(deref(it).first))),
                 Voxel_from_Cpp_Voxel(
                     <Cpp_Voxel*>(address(deref(it).second)))))
            inc(it)
        return retval

    def products(self):
        """Return a list of products

        Returns:
            list: A list of pairs of ``ParticleID`` and ``Voxel``.

        """
        cdef vector[pair[Cpp_ParticleID, Cpp_Voxel]] particles
        particles = self.thisptr.products()

        retval = []
        cdef vector[pair[Cpp_ParticleID, Cpp_Voxel]].iterator \
            it = particles.begin()
        while it != particles.end():
            retval.append(
                (ParticleID_from_Cpp_ParticleID(
                     <Cpp_ParticleID*>(address(deref(it).first))),
                 Voxel_from_Cpp_Voxel(
                     <Cpp_Voxel*>(address(deref(it).second)))))
            inc(it)
        return retval

    def __reduce__(self):
        return (ReactionInfo, (self.t(), self.reactants(), self.products()))

cdef ReactionInfo ReactionInfo_from_Cpp_ReactionInfo(Cpp_ReactionInfo* ri):
    cdef Cpp_ReactionInfo *new_obj = new Cpp_ReactionInfo(<Cpp_ReactionInfo> deref(ri))
    r = ReactionInfo(0, [], [])
    del r.thisptr
    r.thisptr = new_obj
    return r

## SpatiocyteWorld
#  a python wrapper for Cpp_SpatiocyteWorld
cdef class SpatiocyteWorld:
    """A class containing the properties of the spatiocyte world.

    SpatiocyteWorld(edge_lengths=None, voxel_radius=None, GSLRandomNumberGenerator rng=None)

    """

    def __init__(self, edge_lengths = None, voxel_radius = None,
                 GSLRandomNumberGenerator rng = None):
        """Constructor.

        Parameters
        ----------
        edge_lengths : Real3, optional
            A size of the World.
        voxel_radius : Real, optional
            A radius of a voxel.
        rng : GSLRandomNumberGenerator, optional
            A random number generator.

        """
        pass

    def __cinit__(self, edge_lengths = None, voxel_radius = None,
                  GSLRandomNumberGenerator rng = None):
        cdef string filename

        if edge_lengths is None:
            self.thisptr = new shared_ptr[Cpp_SpatiocyteWorld](new Cpp_SpatiocyteWorld())
        elif voxel_radius is None:
            if isinstance(edge_lengths, Real3):
                self.thisptr = new shared_ptr[Cpp_SpatiocyteWorld](
                    new Cpp_SpatiocyteWorld(
                        deref((<Real3>edge_lengths).thisptr)))
            else:
                filename = tostring(edge_lengths)
                self.thisptr = new shared_ptr[Cpp_SpatiocyteWorld](
                    new Cpp_SpatiocyteWorld(filename))
        elif rng is None:
            self.thisptr = new shared_ptr[Cpp_SpatiocyteWorld](
                new Cpp_SpatiocyteWorld(
                    deref((<Real3>edge_lengths).thisptr), <Real>voxel_radius))
        else:
            self.thisptr = new shared_ptr[Cpp_SpatiocyteWorld](
                new Cpp_SpatiocyteWorld(
                    deref((<Real3>edge_lengths).thisptr), <Real>voxel_radius,
                    deref(rng.thisptr)))

    def __dealloc__(self):
        # XXX: Here, we release shared pointer,
        #      and if reference count to the SpatiocyteWorld object,
        #      it will be released automatically.
        del self.thisptr

    def set_t(self, Real t):
        """set_t(t)

        Set the value of the time of the world.

        Parameters
        ----------
        t : Real
            The time of the world

        """
        self.thisptr.get().set_t(t)

    def t(self):
        """Return the time of the world."""
        return self.thisptr.get().t()

    def volume(self):
        """Return the volume of the world."""
        return self.thisptr.get().volume()

    def voxel_volume(self):
        """Return the volume of a voxel."""
        return self.thisptr.get().voxel_volume()

    def get_volume(self, Species sp):
        """get_volume(sp) -> Real

        Return a volume of the given structure.

        Parameters
        ----------
        sp : Species
            A species for the target structure.

        Returns
        -------
        Real:
            A total volume of voxels belonging to the structure.

        """
        return self.thisptr.get().get_volume(deref(sp.thisptr))

    def actual_lengths(self):
        """Return the actual edge lengths of the world.

        Returns
        -------
        Real3:
            The actual edge lengths of the world

        """
        cdef Cpp_Real3 lengths = self.thisptr.get().actual_lengths()
        return Real3_from_Cpp_Real3(address(lengths))

    def new_particle(self, arg1, Real3 arg2=None):
        """new_particle(arg1, arg2=None) -> (ParticleID, Particle)

        Create a new particle.

        Parameters
        ----------
        arg1 : Particle
            A particle to be placed.

        or

        arg1 : Species
            A species of a particle
        arg2 : Real3
            A coordinate to place a particle

        Returns
        -------
        tuple:
            A pair of ParticleID and Particle of a new particle

        """
        cdef pair[pair[Cpp_ParticleID, Cpp_Particle], bool] retval

        if arg2 is None:
            retval = self.thisptr.get().new_particle(deref((<Particle> arg1).thisptr))
        else:
            retval = self.thisptr.get().new_particle(deref((<Species> arg1).thisptr), deref(arg2.thisptr))
        return ((ParticleID_from_Cpp_ParticleID(address(retval.first.first)), Particle_from_Cpp_Particle(address(retval.first.second))), retval.second)

    def get_particle(self, ParticleID pid):
        """get_particle(pid) -> (ParticleID, Particle)

        Return the particle associated a given ParticleID.

        Parameters
        ----------
        pid : ParticleID
            A id of the particle you want

        Returns
        -------
        tuple:
            A pair of ParticleID and Particle

        """
        cdef pair[Cpp_ParticleID, Cpp_Particle] \
            pid_particle_pair = self.thisptr.get().get_particle(deref(pid.thisptr))
        return (ParticleID_from_Cpp_ParticleID(address(pid_particle_pair.first)),
                Particle_from_Cpp_Particle(address(pid_particle_pair.second)))

    def get_voxel(self, arg):
        """get_voxel(arg) -> (ParticleID, Voxle)

        Return the voxel having a particle associated with a given ParticleID
        or coordinate.

        Parameters
        ----------
        arg : ParticleID or Integer
            An id or coordiante of the particle in the voxel you want

        Returns
        -------
        tuple:
            A pair of ParticleID and Voxel

        """
        cdef pair[Cpp_ParticleID, Cpp_Voxel] pid_voxel_pair
        if isinstance(arg, ParticleID):
            pid_voxel_pair = self.thisptr.get().get_voxel(deref((<ParticleID>arg).thisptr))
        else:
            # pid_voxel_pair = self.thisptr.get().get_voxel(<Integer>arg)
            pid_voxel_pair = self.thisptr.get().get_voxel(<Integer>arg)
        return (ParticleID_from_Cpp_ParticleID(address(pid_voxel_pair.first)),
                Voxel_from_Cpp_Voxel(address(pid_voxel_pair.second)))

    def on_structure(self, Voxel v):
        """Check if the given voxel would be on the proper structure at the coordinate
        Args:
            v (Voxel): a voxel scheduled to be placed
        Returns:
            bool: if it is on the proper structure, or not
        """
        return self.thisptr.get().on_structure(deref((<Voxel>v).thisptr))

    # def on_structure(self, Species sp, Integer coord):
    #     """on_structure(sp, coord) -> bool

    #     Check if the given species would be on the proper structure at the coordinate.

    #     Parameters
    #     ----------
    #     sp : Species
    #         A species scheduled to be placed
    #     coord : Integer
    #         A coordinate to be occupied

    #     Returns
    #     -------
    #     bool:
    #         if it is on the proper structure, or not

    #     """
    #     return self.thisptr.get().on_structure(deref(sp.thisptr), coord)

    def remove_particle(self, ParticleID pid):
        """remove_particle(pid)

        Remove the particle associated with a given ParticleID.

        Parameters
        ----------
        pid : ParticleID
            A id of particle to remove

        """
        self.thisptr.get().remove_particle(deref(pid.thisptr))

    def remove_voxel(self, ParticleID pid):
        """remove_voxel(pid)

        Remove the particle associated with a given ParticleID.

        Parameters
        ----------
        pid : ParticleID
            A id of particle to remove

        """
        self.thisptr.get().remove_voxel(deref(pid.thisptr))

    def edge_lengths(self):
        """edge_lengths() -> Real3

        Return the edge lengths of the world.

        """
        cdef Cpp_Real3 lengths = self.thisptr.get().edge_lengths()
        return Real3_from_Cpp_Real3(address(lengths))

    def set_value(self, Species sp, Real value):
        """set_value(sp, value)

        Set the value of the given species.

        Parameters
        ----------
        sp : Species
            a species whose value you set
        value : Real
            a value set

        """
        self.thisptr.get().set_value(deref(sp.thisptr), value)

    def get_value(self, Species sp):
        """get_value(sp) -> Real

        Return the value (number) corresponding the given Species.

        Parameters
        ----------
        sp : Species
            a species whose value you require

        Returns
        -------
        Real:
            the value

        """
        return self.thisptr.get().get_value(deref(sp.thisptr))

    def get_value_exact(self, Species sp):
        """get_value_exact(sp) -> Real

        Return the value (number) corresponding the given Species.

        Parameters
        ----------
        sp : Species
            a species whose value you require

        Returns
        -------
        Real:
            the value

        """
        return self.thisptr.get().get_value_exact(deref(sp.thisptr))

    def list_species(self):
        """list_species() -> [Species]

        Return the list of species.

        Returns
        -------
        list:
            The list of species
        """
        cdef vector[Cpp_Species] species = self.thisptr.get().list_species()
        retval = []
        cdef vector[Cpp_Species].iterator it = species.begin()
        while it != species.end():
            retval.append(
                 Species_from_Cpp_Species(
                     <Cpp_Species*>(address(deref(it)))))
            inc(it)
        return retval

    def list_structure_species(self):
        """list_structure_species() -> [Species]

        Return the list of structure species.

        Returns
        -------
        list:
            The list of species constructing structure
        """
        cdef vector[Cpp_Species] species = self.thisptr.get().list_structure_species()
        retval = []
        cdef vector[Cpp_Species].iterator it = species.begin()
        while it != species.end():
            retval.append(
                 Species_from_Cpp_Species(
                     <Cpp_Species*>(address(deref(it)))))
            inc(it)
        return retval

    def list_non_structure_species(self):
        """list_non_structure_species() -> [Species]

        Return the list of non-structure species.

        Returns
        -------
        list:
            The list of species not constructing structure
        """
        cdef vector[Cpp_Species] species = self.thisptr.get().list_non_structure_species()
        retval = []
        cdef vector[Cpp_Species].iterator it = species.begin()
        while it != species.end():
            retval.append(
                 Species_from_Cpp_Species(
                     <Cpp_Species*>(address(deref(it)))))
            inc(it)
        return retval

    def num_particles(self, Species sp = None):
        """num_particles(sp=None) -> Integer

        Return the number of particles.

        Parameters
        ----------
        sp : Species, optional
            The species of particles to count
            If no species is given, return the total number of particles.

        Returns
        -------
        Integer:
            The number of particles (of the given species)

        """
        if sp is None:
            return self.thisptr.get().num_particles()
        else:
            return self.thisptr.get().num_particles(deref(sp.thisptr))

    def num_particles_exact(self, Species sp):
        """num_particles_exact(sp) -> Integer

        Return the number of particles of a given species.

        Parameters
        ----------
        sp : Species
            The species of particles to count

        Returns
        -------
        Integer:
            The number of particles of a given species

        """
        return self.thisptr.get().num_particles_exact(deref(sp.thisptr))

    def num_voxels(self, Species sp = None):
        """num_voxels(sp=None) -> Integer

        Return the number of voxels.

        Parameters
        ----------
        sp : Species, optional
            The species of particles to count

        Returns
        -------
        Integer:
            The number of voxels (of the given species)

        """
        if sp is None:
            return self.thisptr.get().num_voxels()
        else:
            return self.thisptr.get().num_voxels(deref(sp.thisptr))

    def num_voxels_exact(self, Species sp):
        """num_voxels_exact(sp) -> Integer

        Return the number of voxels of a given species.

        Parameters
        ----------
        sp : Species
            The species of particles to count

        Returns
        -------
        Integer:
            The number of voxels of a given species

        """
        return self.thisptr.get().num_voxels_exact(deref(sp.thisptr))

    def list_particles(self, Species sp = None):
        """list_particles(sp) -> [(ParticleID, Particle)]

        Return the list of particles.

        Parameters
        ----------
        sp : Species, optional
            The species of particles to list up
            If no species is given, return the whole list of particles.

        Returns
        -------
        list:
            The list of particles (of the given species)

        """
        cdef vector[pair[Cpp_ParticleID, Cpp_Particle]] particles
        if sp is None:
            particles = self.thisptr.get().list_particles()
        else:
            particles = self.thisptr.get().list_particles(deref(sp.thisptr))

        retval = []
        cdef vector[pair[Cpp_ParticleID, Cpp_Particle]].iterator \
            it = particles.begin()
        while it != particles.end():
            retval.append(
                (ParticleID_from_Cpp_ParticleID(
                     <Cpp_ParticleID*>(address(deref(it).first))),
                 Particle_from_Cpp_Particle(
                     <Cpp_Particle*>(address(deref(it).second)))))
            inc(it)
        return retval

    def list_particles_exact(self, Species sp):
        """list_particles_exact(sp) -> [(ParticleID, Particle)]

        Return the list of particles of a given species.

        Parameters
        ----------
        sp : Species
            The species of particles to list up

        Returns
        -------
        list:
            The list of particles of a given species

        """
        cdef vector[pair[Cpp_ParticleID, Cpp_Particle]] particles
        particles = self.thisptr.get().list_particles_exact(deref(sp.thisptr))

        retval = []
        cdef vector[pair[Cpp_ParticleID, Cpp_Particle]].iterator \
            it = particles.begin()
        while it != particles.end():
            retval.append(
                (ParticleID_from_Cpp_ParticleID(
                     <Cpp_ParticleID*>(address(deref(it).first))),
                 Particle_from_Cpp_Particle(
                     <Cpp_Particle*>(address(deref(it).second)))))
            inc(it)
        return retval

    def list_structure_particles(self):
        """list_strucutre_particles() -> [(ParticleID, Particle)]

        Return the list of structure particles

        Returns
        -------
        list:
            The list of particles constructing a structure
        """
        cdef vector[pair[Cpp_ParticleID, Cpp_Particle]] particles
        particles = self.thisptr.get().list_structure_particles()

        retval = []
        cdef vector[pair[Cpp_ParticleID, Cpp_Particle]].iterator \
            it = particles.begin()
        while it != particles.end():
            retval.append(
                (ParticleID_from_Cpp_ParticleID(
                     <Cpp_ParticleID*>(address(deref(it).first))),
                 Particle_from_Cpp_Particle(
                     <Cpp_Particle*>(address(deref(it).second)))))
            inc(it)
        return retval

    def list_non_structure_particles(self):
        """list_strucutre_particles() -> [(ParticleID, Particle)]

        Return the list of non-structure particles

        Returns
        -------
        list:
            The list of particles not constructing a structure
        """
        cdef vector[pair[Cpp_ParticleID, Cpp_Particle]] particles
        particles = self.thisptr.get().list_non_structure_particles()

        retval = []
        cdef vector[pair[Cpp_ParticleID, Cpp_Particle]].iterator \
            it = particles.begin()
        while it != particles.end():
            retval.append(
                (ParticleID_from_Cpp_ParticleID(
                     <Cpp_ParticleID*>(address(deref(it).first))),
                 Particle_from_Cpp_Particle(
                     <Cpp_Particle*>(address(deref(it).second)))))
            inc(it)
        return retval

    def get_neighbor(self, coord, nrand):
        """get_neighbor(coord, nrand) -> Integer

        Return the neighbor coordinate of a given coordinate.

        Parameters
        ----------
        coord : Integer
            A coordinate of a voxel
        nrand : Integer
            A key in the range from 0 to 11 to assign a neighbor voxel

        Returns
        -------
        Integer:
            The coordinate of the neighbor voxel

        """
        return self.thisptr.get().get_neighbor(coord, nrand)

    def has_particle(self, ParticleID pid):
        """has_particle(pid) -> bool

        Check if a particle associated with a given particle id exists.

        Parameters
        ----------
        pid : ParticleID
            A particle id to check

        Returns
        -------
        bool:
            if a particle exists, this is true. Otherwise false

        """
        return self.thisptr.get().has_particle(deref(pid.thisptr))

    def update_particle(self, ParticleID pid, Particle p):
        """update_particle(pid, p)

        Update a particle.

        Parameters
        ----------
        pid : ParticleID
            A particle id of the particle to update
        p : Particle
            The information to update a particle

        Returns
        -------
        bool:
            True if a new particle was created.

        """
        return self.thisptr.get().update_particle(deref(pid.thisptr), deref(p.thisptr))

    def num_molecules(self, Species sp):
        """num_molecules(sp) -> Integer

        Return the number of molecules.

        Parameters
        ----------
        sp : Species
            A species whose molecules you count

        Returns
        -------
        Integer:
            The number of molecules (of a given species)

        """
        # if sp is None:
        #     return self.thisptr.get().num_molecules()
        # else:
        #     return self.thisptr.get().num_molecules(deref(sp.thisptr))
        return self.thisptr.get().num_molecules(deref(sp.thisptr))

    def num_molecules_exact(self, Species sp):
        """num_molecules_exact(sp) -> Integer

        Return the number of molecules of a given species.

        Parameters
        ----------
        sp : Species
            A species whose molecules you count

        Returns
        -------
        Integer:
            The number of molecules of a given species

        """
        return self.thisptr.get().num_molecules_exact(deref(sp.thisptr))

    def add_molecules(self, Species sp, Integer num, shape=None):
        """add_molecules(sp, num, shape=None)

        Add some molecules.

        Parameters
        ----------
        sp : Species
            A species of molecules to add
        num : Integer
            The number of molecules to add
        shape : Shape, optional
            A shape to add molecules on

        """
        if shape is None:
            self.thisptr.get().add_molecules(deref(sp.thisptr), num)
        else:
            self.thisptr.get().add_molecules(
                deref(sp.thisptr), num, deref((<Shape>(shape.as_base())).thisptr))

    def remove_molecules(self, Species sp, Integer num):
        """remove_molecules(sp, num)

        Remove the molecules.

        Parameters
        ----------
        sp : Species
            A species whose molecules to remove
        num : Integer
            A number of molecules to be removed

        """
        self.thisptr.get().remove_molecules(deref(sp.thisptr), num)

    def save(self, filename):
        """save(filename)

        Save the world to a file.

        Parameters
        ----------
        filename : str
            A filename to save to

        """
        self.thisptr.get().save(tostring(filename))

    def load(self, filename):
        """load(filename)

        Load the world from a file.

        Parameters
        ----------
        filename : str
            A filename to load from

        """
        self.thisptr.get().load(tostring(filename))

    def new_voxel(self, arg1, arg2=None):
        """new_voxel(arg1, arg2) -> (ParticleID, Voxel)

        Create a particle.

        Parameters
        ----------
        arg1 : Voxel
            The information to create

        or

        arg1 : Species
            The Species of particles to create
        arg2 : Integer
            The number of particles(voxels)

        Returns
        -------
        tuple:
            A pair of ParticleID and Voxel

        """
        cdef pair[pair[Cpp_ParticleID, Cpp_Voxel], bool] retval

        if arg2 is None:
            retval = self.thisptr.get().new_voxel(deref((<Voxel> arg1).thisptr))
        else:
            retval = self.thisptr.get().new_voxel(deref((<Species> arg1).thisptr), <Integer> arg2)
        return ((ParticleID_from_Cpp_ParticleID(address(retval.first.first)), Voxel_from_Cpp_Voxel(address(retval.first.second))), retval.second)

    def new_voxel_structure(self, arg1, arg2):
        """new_voxel_structure(arg1, arg2) -> (ParticleID, Voxel)

        Create a particle.

        Parameters
        ----------
        arg1 : Species
            The Species of particles to create
        arg2 : Integer
            A coordinate to place the structure

        Returns
        -------
        tuple:
            A pair of ParticleID and Voxel

        """
        cdef pair[pair[Cpp_ParticleID, Cpp_Voxel], bool] retval

        retval = self.thisptr.get().new_voxel_structure(deref((<Species> arg1).thisptr), <Integer> arg2)
        return ((ParticleID_from_Cpp_ParticleID(address(retval.first.first)), Voxel_from_Cpp_Voxel(address(retval.first.second))), retval.second)

    def update_voxel(self, ParticleID pid, Voxel v):
        """update_voxel(pid, v) -> bool

        Update a particle.

        Parameters
        ----------
        pid : ParticleID
            A particle id of the particle to update
        v : Voxel
            The information to update

        Returns
        -------
        bool:
            whether to succeed to update the particle

        """
        return self.thisptr.get().update_voxel(deref(pid.thisptr), deref(v.thisptr))

    def list_voxels(self, Species sp = None):
        """list_voxels(sp=None) -> [ParitcleID, Voxel]

        Returns the list of voxels.

        Parameters
        ----------
        sp : Species, optional
            A species of particles to list up.
            If no species is given, return a list of all voxels.

        Returns
        -------
        list:
            The list of the pair of ParticleID and Voxel

        """
        cdef vector[pair[Cpp_ParticleID, Cpp_Voxel]] voxels
        if sp is None:
            voxels = self.thisptr.get().list_voxels()
        else:
            voxels = self.thisptr.get().list_voxels(deref(sp.thisptr))

        retval = []
        cdef vector[pair[Cpp_ParticleID, Cpp_Voxel]].iterator \
            it = voxels.begin()
        while it != voxels.end():
            retval.append(
                (ParticleID_from_Cpp_ParticleID(
                     <Cpp_ParticleID*>(address(deref(it).first))),
                 Voxel_from_Cpp_Voxel(
                     <Cpp_Voxel*>(address(deref(it).second)))))
            inc(it)
        return retval

    def list_voxels_exact(self, Species sp):
        """list_voxels_exact(sp) -> [ParitcleID, Voxel]

        Returns the list of voxels.

        Parameters
        ----------
        sp : Species, optional
            A species of particles to list up.
            If no species is given, return a list of all voxels.

        Returns
        -------
        list:
            The list of the pair of ParticleID and Voxel

        """
        cdef vector[pair[Cpp_ParticleID, Cpp_Voxel]] voxels
        voxels = self.thisptr.get().list_voxels_exact(deref(sp.thisptr))

        retval = []
        cdef vector[pair[Cpp_ParticleID, Cpp_Voxel]].iterator \
            it = voxels.begin()
        while it != voxels.end():
            retval.append(
                (ParticleID_from_Cpp_ParticleID(
                     <Cpp_ParticleID*>(address(deref(it).first))),
                 Voxel_from_Cpp_Voxel(
                     <Cpp_Voxel*>(address(deref(it).second)))))
            inc(it)
        return retval

    def has_voxel(self, ParticleID pid):
        """has_voxel(pid) -> bool

        Check if a particle exists.

        Parameters
        ----------
        pid : ParticleID
            A particle id of the particle to check

        Returns
        -------
        bool:
            whether a particle associated with a given particle id exists

        """
        return self.thisptr.get().has_voxel(deref(pid.thisptr))

    def voxel_radius(self):
        """Return the voxel radius."""
        return self.thisptr.get().voxel_radius()

    def size(self):
        """Return the size of voxels."""
        return self.thisptr.get().size()

    def shape(self):
        """shape() -> Integer3

        Return the triplet of sizes of column, row and layer.

        """
        cdef Cpp_Integer3 sizes = self.thisptr.get().shape()
        return Integer3_from_Cpp_Integer3(address(sizes))

    def inner_size(self):
        """Return the size of inner voxels."""
        return self.thisptr.get().inner_size()

    # def inner_shape(self):
    #     """inner_shape() -> Integer3
    #
    #     Return the triplet of inner sizes of column, row and layer.
    #
    #     """
    #     cdef Cpp_Integer3 sizes = self.thisptr.get().inner_shape()
    #     return Integer3_from_Cpp_Integer3(address(sizes))

    def bind_to(self, m):
        """bind_to(m)

        Bind a model to the world

        Parameters
        ----------
        m : Model
            A model to bind

        """
        self.thisptr.get().bind_to(Cpp_Model_from_Model(m))

    def coordinate2position(self, Integer coord):
        """coordinate2position(coord) -> Real3

        Transform a coordinate to a position.

        """
        cdef Cpp_Real3 pos = self.thisptr.get().coordinate2position(coord)
        return Real3_from_Cpp_Real3(address(pos))

    # def coordinate2global(self, Integer coord):
    #     """coordinate2global(coord) -> Integer3
    #
    #     Transform a coordinate to a global coordinate.
    #
    #     """
    #     cdef Cpp_Integer3 g = self.thisptr.get().coordinate2global(coord)
    #     return Integer3_from_Cpp_Integer3(address(g))

    # def global2coordinate(self, Integer3 coord):
    #     """global2coordinate(g) -> Integer
    #
    #     Transform a global coordinate to a coordinate.
    #
    #     Parameters
    #     ----------
    #     g : Integer3
    #         A global coordinate
    #
    #     Returns
    #     -------
    #     Integer:
    #         A coordinate
    #
    #     """
    #     return self.thisptr.get().global2coordinate(deref(coord.thisptr))

    # def global2position(self, Integer3 g):
    #     """global2position(g) -> Real3
    #
    #     Transform a global coordinate to a position.
    #
    #     Parameters
    #     ----------
    #     g : Integer3
    #         A global coordinate
    #
    #     Returns
    #     -------
    #     Real3:
    #         A position
    #
    #     """
    #     cdef Cpp_Real3 pos = self.thisptr.get().global2position(deref(g.thisptr))
    #     return Real3_from_Cpp_Real3(address(pos))

    # def position2global(self, Real3 pos):
    #     """position2global(pos) -> Integer3
    #
    #     Transform a position to a global coordinate.
    #
    #     Parameters
    #     ----------
    #     pos : Real3
    #         A position
    #
    #     Returns
    #     -------
    #     Integer3:
    #         A global coordinate
    #
    #     """
    #     cdef Cpp_Integer3 g = self.thisptr.get().position2global(deref(pos.thisptr))
    #     return Integer3_from_Cpp_Integer3(address(g))

    def position2coordinate(self, Real3 pos):
        """position2coordinate(pos) -> Integer

        Transform a position to a coordinate.

        Parameters
        ----------
        pos : Real3
            A position

        Returns
        -------
        Integer:
            A coordinate

        """
        return self.thisptr.get().position2coordinate(deref(pos.thisptr))

    def add_structure(self, Species sp, shape):
        """add_structure(sp, shape)

        Add a structure.

        Parameters
        ----------
        sp : Species
            A species suggesting the shape.
        shape : Shape
            A shape of the structure.

        """
        return self.thisptr.get().add_structure(
            deref(sp.thisptr), deref((<Shape>(shape.as_base())).thisptr))

    def add_interface(self, Species sp):
        """add_interface(sp, shape)

        Add a interface.

        Parameters
        ----------
        sp : Species
            A species suggesting the interface.

        """
        return self.thisptr.get().add_interface(deref(sp.thisptr))

    def new_voxel_interface(self, arg1, arg2):
        """new_voxel_interface(arg1, arg2) -> (ParticleID, Voxel)

        Create a particle.

        Parameters
        ----------
        arg1 : Species
            The Species of particles to create
        arg2 : Integer
            A coordinate to place the structure

        Returns
        -------
        tuple:
            A pair of ParticleID and Voxel

        """
        cdef pair[pair[Cpp_ParticleID, Cpp_Voxel], bool] retval

        retval = self.thisptr.get().new_voxel_interface(deref((<Species> arg1).thisptr), <Integer> arg2)
        return ((ParticleID_from_Cpp_ParticleID(address(retval.first.first)), Voxel_from_Cpp_Voxel(address(retval.first.second))), retval.second)

    def rng(self):
        """Return a random number generator object."""
        return GSLRandomNumberGenerator_from_Cpp_RandomNumberGenerator(
            self.thisptr.get().rng())

    @staticmethod
    def calculate_voxel_volume(voxel_radius):
        """Calculate a voxel volume from a voxel radius."""
        return Cpp_SpatiocyteWorld.calculate_voxel_volume(voxel_radius)

    @staticmethod
    def calculate_hcp_lengths(voxel_radius):
        """calculate_hcp_lengths(Real voxel_radius) -> Real3

        Calculate HCP lengths (HCP_L, HCP_X, HCP_Y) from a voxel radius.

        """
        cdef Cpp_Real3 lengths = Cpp_SpatiocyteWorld.calculate_hcp_lengths(voxel_radius)
        return Real3_from_Cpp_Real3(address(lengths))

    @staticmethod
    def calculate_shape(Real3 edge_lengths, voxel_radius):
        """calculate_shape(Real3 edge_lengths, Real voxel_radius) -> Integer3

        Calculate World shape.

        """
        cdef Cpp_Integer3 shape = Cpp_SpatiocyteWorld.calculate_shape(
            deref(edge_lengths.thisptr), voxel_radius)
        return Integer3_from_Cpp_Integer3(address(shape))

    @staticmethod
    def calculate_volume(Real3 edge_lengths, voxel_radius):
        """calculate_volume(Real3 edge_lengths, Real voxel_radius) -> Real

        Calculate World volume.

        """
        return Cpp_SpatiocyteWorld.calculate_volume(
            deref(edge_lengths.thisptr), voxel_radius)

    def as_base(self):
        """Return self as a base class. Only for developmental use."""
        retval = Space()
        del retval.thisptr
        retval.thisptr = new shared_ptr[Cpp_Space](
            <shared_ptr[Cpp_Space]>deref(self.thisptr))
        return retval

cdef SpatiocyteWorld SpatiocyteWorld_from_Cpp_SpatiocyteWorld(
    shared_ptr[Cpp_SpatiocyteWorld] w):
    r = SpatiocyteWorld(Real3(1, 1, 1))
    r.thisptr.swap(w)
    return r

def create_spatiocyte_world_cell_list_impl(
    edge_lengths, voxel_radius, matrix_sizes, rng):
    cdef shared_ptr[Cpp_SpatiocyteWorld]* w = new shared_ptr[Cpp_SpatiocyteWorld](
        create_spatiocyte_world_cell_list_impl_alias(
            deref((<Real3>edge_lengths).thisptr), <Real>voxel_radius,
            deref((<Integer3>matrix_sizes).thisptr),
            deref((<GSLRandomNumberGenerator>rng).thisptr)))
    return SpatiocyteWorld_from_Cpp_SpatiocyteWorld(deref(w))

def create_spatiocyte_world_vector_impl(edge_lengths, voxel_radius, rng):
    cdef shared_ptr[Cpp_SpatiocyteWorld]* w = new shared_ptr[Cpp_SpatiocyteWorld](
        create_spatiocyte_world_vector_impl_alias(
            deref((<Real3>edge_lengths).thisptr), <Real>voxel_radius,
            deref((<GSLRandomNumberGenerator>rng).thisptr)))
    return SpatiocyteWorld_from_Cpp_SpatiocyteWorld(deref(w))

## SpatiocyteSimulator
#  a python wrapper for Cpp_SpatiocyteSimulator
cdef class SpatiocyteSimulator:
    """ A class running the simulation with the spatiocyte algorithm.

    SpatiocyteSimulator(m, w)

    """

    def __init__(self, m, w=None):
        """SpatiocyteSimulator(m, w)
        SpatiocyteSimulator(w)

        Constructor.

        Parameters
        ----------
        m : Model
            A model
        w : SpatiocyteWorld
            A world

        """
        pass

    def __cinit__(self, m, w=None):
        if w is None:
            # Cpp_SpatiocyteSimulator(shared_ptr[Cpp_SpatiocyteWorld])
            self.thisptr = new Cpp_SpatiocyteSimulator(
                deref((<SpatiocyteWorld>m).thisptr))
        else:
            self.thisptr = new Cpp_SpatiocyteSimulator(
                Cpp_Model_from_Model(m), deref((<SpatiocyteWorld>w).thisptr))

    def __dealloc__(self):
        del self.thisptr

    def num_steps(self):
        """Return the number of steps."""
        return self.thisptr.num_steps()

    def step(self, upto = None):
        """step(upto=None) -> bool

        Step the simulation.

        Parameters
        ----------
        upto : Real, optional
            The time which to step the simulation up to

        Returns
        -------
        bool:
            True if the simulation did not reach the given time.
            When upto is not given, nothing will be returned.

        """
        if upto is None:
            self.thisptr.step()
        else:
            return self.thisptr.step(upto)

    def t(self):
        """Return the time."""
        return self.thisptr.t()

    def set_t(self, Real t_new):
        """set_t(t)

        Set the current time.

        Parameters
        ----------
        t : Real
            A current time.

        """
        self.thisptr.set_t(t_new)

    def dt(self):
        """Return the step interval."""
        return self.thisptr.dt()

    def next_time(self):
        """Return the scheduled time for the next step."""
        return self.thisptr.next_time()

    def set_dt(self, Real dt):
        """set_dt(dt)

        Set a step interval.

        Parameters
        ----------
        dt : Real
            A step interval

        """
        self.thisptr.set_dt(dt)

    def initialize(self):
        """Initialize the simulator."""
        self.thisptr.initialize()

    def check_reaction(self):
        """Return if any reaction occurred at the last step, or not."""
        return self.thisptr.check_reaction()

    def last_reactions(self):
        """last_reactions() -> [(ReactionRule, ReactionInfo)]

        Return reactions occuring at the last step.

        Returns
        -------
        list:
            The list of reaction rules and infos.

        """
        cdef vector[pair[Cpp_ReactionRule, Cpp_ReactionInfo]] reactions = self.thisptr.last_reactions()
        cdef vector[pair[Cpp_ReactionRule, Cpp_ReactionInfo]].iterator it = reactions.begin()
        retval = []
        while it != reactions.end():
            retval.append((
                ReactionRule_from_Cpp_ReactionRule(
                    <Cpp_ReactionRule*>(address(deref(it).first))),
                ReactionInfo_from_Cpp_ReactionInfo(
                    <Cpp_ReactionInfo*>(address(deref(it).second)))))
            inc(it)
        return retval

    # def set_alpha(self, Real alpha):
    #     """set_alpha(alpha)

    #     Set the value of alpha.

    #     Parameters
    #     ----------
    #     alpha : Real
    #         The value of alpha

    #     """
    #     self.thisptr.set_alpha(alpha)

    # def get_alpha(self):
    #     """Return the value of alpha."""
    #     return self.thisptr.get_alpha()

    # def calculate_alpha(self, ReactionRule rule):
    #     """calculate_alpha(rule) -> Real

    #     Return the recommended value of alpha

    #     Parameters
    #     ----------
    #     rule : ReactionRule
    #         A reaction rule.

    #     Returns
    #     -------
    #     Real:
    #         The recommneded value of alpha

    #     """
    #     return self.thisptr.calculate_alpha(deref(rule.thisptr))

    def model(self):
        """Return the model bound."""
        return Model_from_Cpp_Model(self.thisptr.model())

    def world(self):
        """Return the world bound."""
        return SpatiocyteWorld_from_Cpp_SpatiocyteWorld(self.thisptr.world())

    def run(self, Real duration, observers=None):
        """run(duration, observers)

        Run the simulation.

        Parameters
        ----------
        duration : Real
            A duration for running a simulation.
            A simulation is expected to be stopped at t() + duration.
        observers : list of Obeservers, optional
            observers

        """
        cdef vector[shared_ptr[Cpp_Observer]] tmp

        if observers is None:
            self.thisptr.run(duration)
        elif isinstance(observers, collections.Iterable):
            for obs in observers:
                tmp.push_back(deref((<Observer>(obs.as_base())).thisptr))
            self.thisptr.run(duration, tmp)
        else:
            self.thisptr.run(duration,
                deref((<Observer>(observers.as_base())).thisptr))

cdef SpatiocyteSimulator SpatiocyteSimulator_from_Cpp_SpatiocyteSimulator(Cpp_SpatiocyteSimulator* s):
    r = SpatiocyteSimulator(
        Model_from_Cpp_Model(s.model()), SpatiocyteWorld_from_Cpp_SpatiocyteWorld(s.world()))
    del r.thisptr
    r.thisptr = s
    return r

## SpatiocyteFactory
#  a python wrapper for Cpp_SpatiocyteFactory
cdef class SpatiocyteFactory:
    """ A factory class creating a SpatiocyteWorld instance and a SpatiocyteSimulator instance.

<<<<<<< HEAD
    SpatiocyteFactory(Real voxel_radius, Real alpha)

    """

    def __init__(self, voxel_radius=None, alpha=None):
        """SpatiocyteFactory(Real voxel_radius=None, Real alpha=None)
=======
    SpatiocyteFactory(voxel_radius, rng)

    """

    def __init__(self, voxel_radius=None, arg1=None):
        """SpatiocyteFactory(Real voxel_radius=None, GSLRandomNumberGenerator rng=None)
>>>>>>> c2fbd96e

        Constructor.

        Parameters
        ----------
        voxel_radius : Real, optional
            A radius of a voxel.
<<<<<<< HEAD
        alpha : Real, optional
            Alpha value for SpatiocyteSimulator.
=======
        rng : GSLRandomNumberGenerator, optional
            A random number generator.
>>>>>>> c2fbd96e

        """
        pass

<<<<<<< HEAD
    def __cinit__(self, voxel_radius=None, alpha=None):
        self.thisptr = new Cpp_SpatiocyteFactory(
            Cpp_SpatiocyteFactory.default_voxel_radius() if voxel_radius is None else <Real>voxel_radius,
            Cpp_SpatiocyteFactory.default_alpha() if alpha is None else <Real>alpha)
=======
    def __cinit__(self, voxel_radius=None, arg1=None):
        if voxel_radius is None:
            self.thisptr = new Cpp_SpatiocyteFactory()
        elif arg1 is None:
            self.thisptr = new Cpp_SpatiocyteFactory(<Real>voxel_radius)
        else:
            self.thisptr = new Cpp_SpatiocyteFactory(
                <Real>voxel_radius, deref((<GSLRandomNumberGenerator>arg1).thisptr))
>>>>>>> c2fbd96e

    def __dealloc__(self):
        del self.thisptr

    def rng(self, GSLRandomNumberGenerator rng):
        """rng(GSLRandomNumberGenerator) -> SpatiocyteFactory

        Set a random number generator, and return self.

        """
        cdef Cpp_SpatiocyteFactory *ptr = self.thisptr.rng_ptr(deref(rng.thisptr))
        assert ptr == self.thisptr
        return self

    def create_world(self, arg1=None):
        """create_world(arg1=None) -> SpatiocyteWorld

        Return a SpatiocyteWorld instance.

        Parameters
        ----------
        arg1 : Real3
            The lengths of edges of a SpatiocyteWorld created

        or

        arg1 : str
            The path of a HDF5 file for SpatiocyteWorld

        Returns
        -------
        SpatiocyteWorld:
            The created world

        """
        if arg1 is None:
            return SpatiocyteWorld_from_Cpp_SpatiocyteWorld(
                shared_ptr[Cpp_SpatiocyteWorld](self.thisptr.create_world()))
        elif isinstance(arg1, Real3):
            return SpatiocyteWorld_from_Cpp_SpatiocyteWorld(
                shared_ptr[Cpp_SpatiocyteWorld](
                    self.thisptr.create_world(deref((<Real3>arg1).thisptr))))
        elif isinstance(arg1, str):
            return SpatiocyteWorld_from_Cpp_SpatiocyteWorld(
                shared_ptr[Cpp_SpatiocyteWorld](self.thisptr.create_world(<string>(arg1))))
        else:
            return SpatiocyteWorld_from_Cpp_SpatiocyteWorld(
                shared_ptr[Cpp_SpatiocyteWorld](self.thisptr.create_world(
                    Cpp_Model_from_Model(arg1))))

    def create_simulator(self, arg1, SpatiocyteWorld arg2=None):
        """create_simulator(arg1, arg2) -> SpatiocyteSimulator

        Return a SpatiocyteSimulator instance.

        Parameters
        ----------
        arg1 : SpatiocyteWorld
            A world

        or

        arg1 : Model
            A simulation model
        arg2 : SpatiocyteWorld
            A world

        Returns
        -------
        SpatiocyteSimulator:
            The created simulator

        """
        if arg2 is None:
            return SpatiocyteSimulator_from_Cpp_SpatiocyteSimulator(
                self.thisptr.create_simulator(deref((<SpatiocyteWorld>arg1).thisptr)))
        else:
            return SpatiocyteSimulator_from_Cpp_SpatiocyteSimulator(
                self.thisptr.create_simulator(
                    Cpp_Model_from_Model(arg1), deref(arg2.thisptr)))<|MERGE_RESOLUTION|>--- conflicted
+++ resolved
@@ -1455,21 +1455,12 @@
 cdef class SpatiocyteFactory:
     """ A factory class creating a SpatiocyteWorld instance and a SpatiocyteSimulator instance.
 
-<<<<<<< HEAD
-    SpatiocyteFactory(Real voxel_radius, Real alpha)
+    SpatiocyteFactory(Real voxel_radius)
 
     """
 
-    def __init__(self, voxel_radius=None, alpha=None):
-        """SpatiocyteFactory(Real voxel_radius=None, Real alpha=None)
-=======
-    SpatiocyteFactory(voxel_radius, rng)
-
-    """
-
-    def __init__(self, voxel_radius=None, arg1=None):
-        """SpatiocyteFactory(Real voxel_radius=None, GSLRandomNumberGenerator rng=None)
->>>>>>> c2fbd96e
+    def __init__(self, voxel_radius=None):
+        """SpatiocyteFactory(Real voxel_radius=None)
 
         Constructor.
 
@@ -1477,32 +1468,13 @@
         ----------
         voxel_radius : Real, optional
             A radius of a voxel.
-<<<<<<< HEAD
-        alpha : Real, optional
-            Alpha value for SpatiocyteSimulator.
-=======
-        rng : GSLRandomNumberGenerator, optional
-            A random number generator.
->>>>>>> c2fbd96e
 
         """
         pass
 
-<<<<<<< HEAD
-    def __cinit__(self, voxel_radius=None, alpha=None):
+    def __cinit__(self, voxel_radius=None):
         self.thisptr = new Cpp_SpatiocyteFactory(
-            Cpp_SpatiocyteFactory.default_voxel_radius() if voxel_radius is None else <Real>voxel_radius,
-            Cpp_SpatiocyteFactory.default_alpha() if alpha is None else <Real>alpha)
-=======
-    def __cinit__(self, voxel_radius=None, arg1=None):
-        if voxel_radius is None:
-            self.thisptr = new Cpp_SpatiocyteFactory()
-        elif arg1 is None:
-            self.thisptr = new Cpp_SpatiocyteFactory(<Real>voxel_radius)
-        else:
-            self.thisptr = new Cpp_SpatiocyteFactory(
-                <Real>voxel_radius, deref((<GSLRandomNumberGenerator>arg1).thisptr))
->>>>>>> c2fbd96e
+            Cpp_SpatiocyteFactory.default_voxel_radius() if voxel_radius is None else <Real>voxel_radius)
 
     def __dealloc__(self):
         del self.thisptr
