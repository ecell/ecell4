import collections
from cython.operator cimport dereference as deref, preincrement as inc
from cython cimport address
from libcpp.string cimport string
from libcpp.vector cimport vector

from ecell4.types cimport *
from ecell4.shared_ptr cimport shared_ptr
from ecell4.core cimport *

## ReactionInfo
cdef class ReactionInfo:
    """A class stores detailed information about a reaction in spatiocyte.

    ReactionInfo(t, reactants, products)

    """

    def __init__(self, Real t, reactants, products):
        """Constructor.

        Args:
          t (Real): A time when a reaction occurred
          reactants (list): A list of reactants.
            Reactants are given as a pair of ``ParticleID`` and ``Voxel``.
          products (list): A list of products.
            Products are given as a pair of ``ParticleID`` and ``Voxel``.

        """
        pass  #XXX: only used for doc string


    def __cinit__(self, Real t, reactants, products):
        cdef vector[pair[Cpp_ParticleID, Cpp_Voxel]] reactants_
        cdef vector[pair[Cpp_ParticleID, Cpp_Voxel]] products_

        for pid, p in reactants:
            reactants_.push_back(
                pair[Cpp_ParticleID, Cpp_Voxel](
                    deref((<ParticleID>pid).thisptr), deref((<Voxel>p).thisptr)))
        for pid, p in products:
            products_.push_back(
                pair[Cpp_ParticleID, Cpp_Voxel](
                    deref((<ParticleID>pid).thisptr), deref((<Voxel>p).thisptr)))

        self.thisptr = new Cpp_ReactionInfo(t, reactants_, products_)

    def __dealloc__(self):
        del self.thisptr

    def t(self):
        """Return a time when a reaction occurred."""
        return self.thisptr.t()

    def reactants(self):
        """Return a list of reactants

        Returns:
            list: A list of pairs of ``ParticleID`` and ``Voxel``.

        """
        cdef vector[pair[Cpp_ParticleID, Cpp_Voxel]] particles
        particles = self.thisptr.reactants()

        retval = []
        cdef vector[pair[Cpp_ParticleID, Cpp_Voxel]].iterator \
            it = particles.begin()
        while it != particles.end():
            retval.append(
                (ParticleID_from_Cpp_ParticleID(
                     <Cpp_ParticleID*>(address(deref(it).first))),
                 Voxel_from_Cpp_Voxel(
                     <Cpp_Voxel*>(address(deref(it).second)))))
            inc(it)
        return retval

    def products(self):
        """Return a list of products

        Returns:
            list: A list of pairs of ``ParticleID`` and ``Voxel``.

        """
        cdef vector[pair[Cpp_ParticleID, Cpp_Voxel]] particles
        particles = self.thisptr.products()

        retval = []
        cdef vector[pair[Cpp_ParticleID, Cpp_Voxel]].iterator \
            it = particles.begin()
        while it != particles.end():
            retval.append(
                (ParticleID_from_Cpp_ParticleID(
                     <Cpp_ParticleID*>(address(deref(it).first))),
                 Voxel_from_Cpp_Voxel(
                     <Cpp_Voxel*>(address(deref(it).second)))))
            inc(it)
        return retval

    def __reduce__(self):
        return (ReactionInfo, (self.t(), self.reactants(), self.products()))

cdef ReactionInfo ReactionInfo_from_Cpp_ReactionInfo(Cpp_ReactionInfo* ri):
    cdef Cpp_ReactionInfo *new_obj = new Cpp_ReactionInfo(<Cpp_ReactionInfo> deref(ri))
    r = ReactionInfo(0, [], [])
    del r.thisptr
    r.thisptr = new_obj
    return r

## SpatiocyteWorld
#  a python wrapper for Cpp_SpatiocyteWorld
cdef class SpatiocyteWorld:
    """A class containing the properties of the spatiocyte world.

    SpatiocyteWorld(edge_lengths=None, voxel_radius=None, GSLRandomNumberGenerator rng=None)

    """

    def __init__(self, edge_lengths = None, voxel_radius = None,
                 GSLRandomNumberGenerator rng = None):
        """Constructor.

        Parameters
        ----------
        edge_lengths : Real3, optional
            A size of the World.
        voxel_radius : Real, optional
            A radius of a voxel.
        rng : GSLRandomNumberGenerator, optional
            A random number generator.

        """
        pass

    def __cinit__(self, edge_lengths = None, voxel_radius = None,
                  GSLRandomNumberGenerator rng = None):
        cdef string filename

        if edge_lengths is None:
            self.thisptr = new shared_ptr[Cpp_SpatiocyteWorld](new Cpp_SpatiocyteWorld())
        elif voxel_radius is None:
            if isinstance(edge_lengths, Real3):
                self.thisptr = new shared_ptr[Cpp_SpatiocyteWorld](
                    new Cpp_SpatiocyteWorld(
                        deref((<Real3>edge_lengths).thisptr)))
            else:
                filename = tostring(edge_lengths)
                self.thisptr = new shared_ptr[Cpp_SpatiocyteWorld](
                    new Cpp_SpatiocyteWorld(filename))
        elif rng is None:
            self.thisptr = new shared_ptr[Cpp_SpatiocyteWorld](
                new Cpp_SpatiocyteWorld(
                    deref((<Real3>edge_lengths).thisptr), <Real>voxel_radius))
        else:
            self.thisptr = new shared_ptr[Cpp_SpatiocyteWorld](
                new Cpp_SpatiocyteWorld(
                    deref((<Real3>edge_lengths).thisptr), <Real>voxel_radius,
                    deref(rng.thisptr)))

    def __dealloc__(self):
        # XXX: Here, we release shared pointer,
        #      and if reference count to the SpatiocyteWorld object,
        #      it will be released automatically.
        del self.thisptr

    def set_t(self, Real t):
        """set_t(t)

        Set the value of the time of the world.

        Parameters
        ----------
        t : Real
            The time of the world

        """
        self.thisptr.get().set_t(t)

    def t(self):
        """Return the time of the world."""
        return self.thisptr.get().t()

    def volume(self):
        """Return the volume of the world."""
        return self.thisptr.get().volume()

    def voxel_volume(self):
        """Return the volume of a voxel."""
        return self.thisptr.get().voxel_volume()

    def get_volume(self, Species sp):
        """get_volume(sp) -> Real

        Return a volume of the given structure.

        Parameters
        ----------
        sp : Species
            A species for the target structure.

        Returns
        -------
        Real:
            A total volume of voxels belonging to the structure.

        """
        return self.thisptr.get().get_volume(deref(sp.thisptr))

    def actual_lengths(self):
        """Return the actual edge lengths of the world.

        Returns
        -------
        Real3:
            The actual edge lengths of the world

        """
        cdef Cpp_Real3 lengths = self.thisptr.get().actual_lengths()
        return Real3_from_Cpp_Real3(address(lengths))

    def new_particle(self, arg1, Real3 arg2=None):
        """new_particle(arg1, arg2=None) -> (ParticleID, Particle)

        Create a new particle.

        Parameters
        ----------
        arg1 : Particle
            A particle to be placed.

        or

        arg1 : Species
            A species of a particle
        arg2 : Real3
            A coordinate to place a particle

        Returns
        -------
        tuple:
            A pair of ParticleID and Particle of a new particle

        """
        cdef pair[pair[Cpp_ParticleID, Cpp_Particle], bool] retval

        if arg2 is None:
            retval = self.thisptr.get().new_particle(deref((<Particle> arg1).thisptr))
        else:
            retval = self.thisptr.get().new_particle(deref((<Species> arg1).thisptr), deref(arg2.thisptr))
        return ((ParticleID_from_Cpp_ParticleID(address(retval.first.first)), Particle_from_Cpp_Particle(address(retval.first.second))), retval.second)

    def get_particle(self, ParticleID pid):
        """get_particle(pid) -> (ParticleID, Particle)

        Return the particle associated a given ParticleID.

        Parameters
        ----------
        pid : ParticleID
            A id of the particle you want

        Returns
        -------
        tuple:
            A pair of ParticleID and Particle

        """
        cdef pair[Cpp_ParticleID, Cpp_Particle] \
            pid_particle_pair = self.thisptr.get().get_particle(deref(pid.thisptr))
        return (ParticleID_from_Cpp_ParticleID(address(pid_particle_pair.first)),
                Particle_from_Cpp_Particle(address(pid_particle_pair.second)))

    def get_voxel(self, ParticleID pid):
        """get_voxel(pid) -> (ParticleID, Voxel)

        Return the voxel having a particle associated with a given ParticleID.

        Parameters
        ----------
<<<<<<< HEAD
        pid : ParticleID
=======
        arg : ParticleID
>>>>>>> 09a2b298
            An id of the particle in the voxel you want

        Returns
        -------
        tuple:
            A pair of ParticleID and Voxel

        """
        cdef pair[Cpp_ParticleID, Cpp_Voxel] pid_voxel_pair
        pid_voxel_pair = self.thisptr.get().get_voxel(deref(pid.thisptr))
        return (ParticleID_from_Cpp_ParticleID(address(pid_voxel_pair.first)),
                Voxel_from_Cpp_Voxel(address(pid_voxel_pair.second)))

    def get_voxel_at(self, coord):
        """get_voxel_at(coord) -> (ParticleID, Voxel)

        Return the voxel at a given coordinate.

        Parameters
        ----------
        coord: Integer
            An coordinate of the voxel you want

        Returns
        -------
        tuple:
            A pair of ParticleID and Voxel

        """
        cdef pair[Cpp_ParticleID, Cpp_Voxel] pid_voxel_pair
<<<<<<< HEAD
        pid_voxel_pair = self.thisptr.get().get_voxel_at(<Integer>coord)
=======
        pid_voxel_pair = self.thisptr.get().get_voxel_at(coord)
>>>>>>> 09a2b298
        return (ParticleID_from_Cpp_ParticleID(address(pid_voxel_pair.first)),
                Voxel_from_Cpp_Voxel(address(pid_voxel_pair.second)))

    def on_structure(self, Voxel v):
        """Check if the given voxel would be on the proper structure at the coordinate
        Args:
            v (Voxel): a voxel scheduled to be placed
        Returns:
            bool: if it is on the proper structure, or not
        """
        return self.thisptr.get().on_structure(deref((<Voxel>v).thisptr))

    # def on_structure(self, Species sp, Integer coord):
    #     """on_structure(sp, coord) -> bool

    #     Check if the given species would be on the proper structure at the coordinate.

    #     Parameters
    #     ----------
    #     sp : Species
    #         A species scheduled to be placed
    #     coord : Integer
    #         A coordinate to be occupied

    #     Returns
    #     -------
    #     bool:
    #         if it is on the proper structure, or not

    #     """
    #     return self.thisptr.get().on_structure(deref(sp.thisptr), coord)

    def remove_particle(self, ParticleID pid):
        """remove_particle(pid)

        Remove the particle associated with a given ParticleID.

        Parameters
        ----------
        pid : ParticleID
            A id of particle to remove

        """
        self.thisptr.get().remove_particle(deref(pid.thisptr))

    def remove_voxel(self, ParticleID pid):
        """remove_voxel(pid)

        Remove the particle associated with a given ParticleID.

        Parameters
        ----------
        pid : ParticleID
            A id of particle to remove

        """
        self.thisptr.get().remove_voxel(deref(pid.thisptr))

    def edge_lengths(self):
        """edge_lengths() -> Real3

        Return the edge lengths of the world.

        """
        cdef Cpp_Real3 lengths = self.thisptr.get().edge_lengths()
        return Real3_from_Cpp_Real3(address(lengths))

    def set_value(self, Species sp, Real value):
        """set_value(sp, value)

        Set the value of the given species.

        Parameters
        ----------
        sp : Species
            a species whose value you set
        value : Real
            a value set

        """
        self.thisptr.get().set_value(deref(sp.thisptr), value)

    def get_value(self, Species sp):
        """get_value(sp) -> Real

        Return the value (number) corresponding the given Species.

        Parameters
        ----------
        sp : Species
            a species whose value you require

        Returns
        -------
        Real:
            the value

        """
        return self.thisptr.get().get_value(deref(sp.thisptr))

    def get_value_exact(self, Species sp):
        """get_value_exact(sp) -> Real

        Return the value (number) corresponding the given Species.

        Parameters
        ----------
        sp : Species
            a species whose value you require

        Returns
        -------
        Real:
            the value

        """
        return self.thisptr.get().get_value_exact(deref(sp.thisptr))

    def list_species(self):
        """list_species() -> [Species]

        Return the list of species.

        Returns
        -------
        list:
            The list of species
        """
        cdef vector[Cpp_Species] species = self.thisptr.get().list_species()
        retval = []
        cdef vector[Cpp_Species].iterator it = species.begin()
        while it != species.end():
            retval.append(
                 Species_from_Cpp_Species(
                     <Cpp_Species*>(address(deref(it)))))
            inc(it)
        return retval

    def list_structure_species(self):
        """list_structure_species() -> [Species]

        Return the list of structure species.

        Returns
        -------
        list:
            The list of species constructing structure
        """
        cdef vector[Cpp_Species] species = self.thisptr.get().list_structure_species()
        retval = []
        cdef vector[Cpp_Species].iterator it = species.begin()
        while it != species.end():
            retval.append(
                 Species_from_Cpp_Species(
                     <Cpp_Species*>(address(deref(it)))))
            inc(it)
        return retval

    def list_non_structure_species(self):
        """list_non_structure_species() -> [Species]

        Return the list of non-structure species.

        Returns
        -------
        list:
            The list of species not constructing structure
        """
        cdef vector[Cpp_Species] species = self.thisptr.get().list_non_structure_species()
        retval = []
        cdef vector[Cpp_Species].iterator it = species.begin()
        while it != species.end():
            retval.append(
                 Species_from_Cpp_Species(
                     <Cpp_Species*>(address(deref(it)))))
            inc(it)
        return retval

    def num_particles(self, Species sp = None):
        """num_particles(sp=None) -> Integer

        Return the number of particles.

        Parameters
        ----------
        sp : Species, optional
            The species of particles to count
            If no species is given, return the total number of particles.

        Returns
        -------
        Integer:
            The number of particles (of the given species)

        """
        if sp is None:
            return self.thisptr.get().num_particles()
        else:
            return self.thisptr.get().num_particles(deref(sp.thisptr))

    def num_particles_exact(self, Species sp):
        """num_particles_exact(sp) -> Integer

        Return the number of particles of a given species.

        Parameters
        ----------
        sp : Species
            The species of particles to count

        Returns
        -------
        Integer:
            The number of particles of a given species

        """
        return self.thisptr.get().num_particles_exact(deref(sp.thisptr))

    def num_voxels(self, Species sp = None):
        """num_voxels(sp=None) -> Integer

        Return the number of voxels.

        Parameters
        ----------
        sp : Species, optional
            The species of particles to count

        Returns
        -------
        Integer:
            The number of voxels (of the given species)

        """
        if sp is None:
            return self.thisptr.get().num_voxels()
        else:
            return self.thisptr.get().num_voxels(deref(sp.thisptr))

    def num_voxels_exact(self, Species sp):
        """num_voxels_exact(sp) -> Integer

        Return the number of voxels of a given species.

        Parameters
        ----------
        sp : Species
            The species of particles to count

        Returns
        -------
        Integer:
            The number of voxels of a given species

        """
        return self.thisptr.get().num_voxels_exact(deref(sp.thisptr))

    def list_particles(self, Species sp = None):
        """list_particles(sp) -> [(ParticleID, Particle)]

        Return the list of particles.

        Parameters
        ----------
        sp : Species, optional
            The species of particles to list up
            If no species is given, return the whole list of particles.

        Returns
        -------
        list:
            The list of particles (of the given species)

        """
        cdef vector[pair[Cpp_ParticleID, Cpp_Particle]] particles
        if sp is None:
            particles = self.thisptr.get().list_particles()
        else:
            particles = self.thisptr.get().list_particles(deref(sp.thisptr))

        retval = []
        cdef vector[pair[Cpp_ParticleID, Cpp_Particle]].iterator \
            it = particles.begin()
        while it != particles.end():
            retval.append(
                (ParticleID_from_Cpp_ParticleID(
                     <Cpp_ParticleID*>(address(deref(it).first))),
                 Particle_from_Cpp_Particle(
                     <Cpp_Particle*>(address(deref(it).second)))))
            inc(it)
        return retval

    def list_particles_exact(self, Species sp):
        """list_particles_exact(sp) -> [(ParticleID, Particle)]

        Return the list of particles of a given species.

        Parameters
        ----------
        sp : Species
            The species of particles to list up

        Returns
        -------
        list:
            The list of particles of a given species

        """
        cdef vector[pair[Cpp_ParticleID, Cpp_Particle]] particles
        particles = self.thisptr.get().list_particles_exact(deref(sp.thisptr))

        retval = []
        cdef vector[pair[Cpp_ParticleID, Cpp_Particle]].iterator \
            it = particles.begin()
        while it != particles.end():
            retval.append(
                (ParticleID_from_Cpp_ParticleID(
                     <Cpp_ParticleID*>(address(deref(it).first))),
                 Particle_from_Cpp_Particle(
                     <Cpp_Particle*>(address(deref(it).second)))))
            inc(it)
        return retval

    def list_structure_particles(self):
        """list_strucutre_particles() -> [(ParticleID, Particle)]

        Return the list of structure particles

        Returns
        -------
        list:
            The list of particles constructing a structure
        """
        cdef vector[pair[Cpp_ParticleID, Cpp_Particle]] particles
        particles = self.thisptr.get().list_structure_particles()

        retval = []
        cdef vector[pair[Cpp_ParticleID, Cpp_Particle]].iterator \
            it = particles.begin()
        while it != particles.end():
            retval.append(
                (ParticleID_from_Cpp_ParticleID(
                     <Cpp_ParticleID*>(address(deref(it).first))),
                 Particle_from_Cpp_Particle(
                     <Cpp_Particle*>(address(deref(it).second)))))
            inc(it)
        return retval

    def list_non_structure_particles(self):
        """list_strucutre_particles() -> [(ParticleID, Particle)]

        Return the list of non-structure particles

        Returns
        -------
        list:
            The list of particles not constructing a structure
        """
        cdef vector[pair[Cpp_ParticleID, Cpp_Particle]] particles
        particles = self.thisptr.get().list_non_structure_particles()

        retval = []
        cdef vector[pair[Cpp_ParticleID, Cpp_Particle]].iterator \
            it = particles.begin()
        while it != particles.end():
            retval.append(
                (ParticleID_from_Cpp_ParticleID(
                     <Cpp_ParticleID*>(address(deref(it).first))),
                 Particle_from_Cpp_Particle(
                     <Cpp_Particle*>(address(deref(it).second)))))
            inc(it)
        return retval

    def get_neighbor(self, coord, nrand):
        """get_neighbor(coord, nrand) -> Integer

        Return the neighbor coordinate of a given coordinate.

        Parameters
        ----------
        coord : Integer
            A coordinate of a voxel
        nrand : Integer
            A key in the range from 0 to 11 to assign a neighbor voxel

        Returns
        -------
        Integer:
            The coordinate of the neighbor voxel

        """
        return self.thisptr.get().get_neighbor(coord, nrand)

    def has_particle(self, ParticleID pid):
        """has_particle(pid) -> bool

        Check if a particle associated with a given particle id exists.

        Parameters
        ----------
        pid : ParticleID
            A particle id to check

        Returns
        -------
        bool:
            if a particle exists, this is true. Otherwise false

        """
        return self.thisptr.get().has_particle(deref(pid.thisptr))

    def update_particle(self, ParticleID pid, Particle p):
        """update_particle(pid, p)

        Update a particle.

        Parameters
        ----------
        pid : ParticleID
            A particle id of the particle to update
        p : Particle
            The information to update a particle

        Returns
        -------
        bool:
            True if a new particle was created.

        """
        return self.thisptr.get().update_particle(deref(pid.thisptr), deref(p.thisptr))

    def num_molecules(self, Species sp):
        """num_molecules(sp) -> Integer

        Return the number of molecules.

        Parameters
        ----------
        sp : Species
            A species whose molecules you count

        Returns
        -------
        Integer:
            The number of molecules (of a given species)

        """
        # if sp is None:
        #     return self.thisptr.get().num_molecules()
        # else:
        #     return self.thisptr.get().num_molecules(deref(sp.thisptr))
        return self.thisptr.get().num_molecules(deref(sp.thisptr))

    def num_molecules_exact(self, Species sp):
        """num_molecules_exact(sp) -> Integer

        Return the number of molecules of a given species.

        Parameters
        ----------
        sp : Species
            A species whose molecules you count

        Returns
        -------
        Integer:
            The number of molecules of a given species

        """
        return self.thisptr.get().num_molecules_exact(deref(sp.thisptr))

    def add_molecules(self, Species sp, Integer num, shape=None):
        """add_molecules(sp, num, shape=None)

        Add some molecules.

        Parameters
        ----------
        sp : Species
            A species of molecules to add
        num : Integer
            The number of molecules to add
        shape : Shape, optional
            A shape to add molecules on

        """
        if shape is None:
            self.thisptr.get().add_molecules(deref(sp.thisptr), num)
        else:
            self.thisptr.get().add_molecules(
                deref(sp.thisptr), num, deref((<Shape>(shape.as_base())).thisptr))

    def remove_molecules(self, Species sp, Integer num):
        """remove_molecules(sp, num)

        Remove the molecules.

        Parameters
        ----------
        sp : Species
            A species whose molecules to remove
        num : Integer
            A number of molecules to be removed

        """
        self.thisptr.get().remove_molecules(deref(sp.thisptr), num)

    def save(self, filename):
        """save(filename)

        Save the world to a file.

        Parameters
        ----------
        filename : str
            A filename to save to

        """
        self.thisptr.get().save(tostring(filename))

    def load(self, filename):
        """load(filename)

        Load the world from a file.

        Parameters
        ----------
        filename : str
            A filename to load from

        """
        self.thisptr.get().load(tostring(filename))

    def new_voxel(self, arg1, arg2=None):
        """new_voxel(arg1, arg2) -> (ParticleID, Voxel)

        Create a particle.

        Parameters
        ----------
        arg1 : Voxel
            The information to create

        or

        arg1 : Species
            The Species of particles to create
        arg2 : Integer
            The number of particles(voxels)

        Returns
        -------
        tuple:
            A pair of ParticleID and Voxel

        """
        cdef pair[pair[Cpp_ParticleID, Cpp_Voxel], bool] retval

        if arg2 is None:
            retval = self.thisptr.get().new_voxel(deref((<Voxel> arg1).thisptr))
        else:
            retval = self.thisptr.get().new_voxel(deref((<Species> arg1).thisptr), <Integer> arg2)
        return ((ParticleID_from_Cpp_ParticleID(address(retval.first.first)), Voxel_from_Cpp_Voxel(address(retval.first.second))), retval.second)

    def new_voxel_structure(self, arg1, arg2):
        """new_voxel_structure(arg1, arg2) -> (ParticleID, Voxel)

        Create a particle.

        Parameters
        ----------
        arg1 : Species
            The Species of particles to create
        arg2 : Integer
            A coordinate to place the structure

        Returns
        -------
        tuple:
            A pair of ParticleID and Voxel

        """
        cdef pair[pair[Cpp_ParticleID, Cpp_Voxel], bool] retval

        retval = self.thisptr.get().new_voxel_structure(deref((<Species> arg1).thisptr), <Integer> arg2)
        return ((ParticleID_from_Cpp_ParticleID(address(retval.first.first)), Voxel_from_Cpp_Voxel(address(retval.first.second))), retval.second)

    def update_voxel(self, ParticleID pid, Voxel v):
        """update_voxel(pid, v) -> bool

        Update a particle.

        Parameters
        ----------
        pid : ParticleID
            A particle id of the particle to update
        v : Voxel
            The information to update

        Returns
        -------
        bool:
            whether to succeed to update the particle

        """
        return self.thisptr.get().update_voxel(deref(pid.thisptr), deref(v.thisptr))

    def list_voxels(self, Species sp = None):
        """list_voxels(sp=None) -> [ParitcleID, Voxel]

        Returns the list of voxels.

        Parameters
        ----------
        sp : Species, optional
            A species of particles to list up.
            If no species is given, return a list of all voxels.

        Returns
        -------
        list:
            The list of the pair of ParticleID and Voxel

        """
        cdef vector[pair[Cpp_ParticleID, Cpp_Voxel]] voxels
        if sp is None:
            voxels = self.thisptr.get().list_voxels()
        else:
            voxels = self.thisptr.get().list_voxels(deref(sp.thisptr))

        retval = []
        cdef vector[pair[Cpp_ParticleID, Cpp_Voxel]].iterator \
            it = voxels.begin()
        while it != voxels.end():
            retval.append(
                (ParticleID_from_Cpp_ParticleID(
                     <Cpp_ParticleID*>(address(deref(it).first))),
                 Voxel_from_Cpp_Voxel(
                     <Cpp_Voxel*>(address(deref(it).second)))))
            inc(it)
        return retval

    def list_voxels_exact(self, Species sp):
        """list_voxels_exact(sp) -> [ParitcleID, Voxel]

        Returns the list of voxels.

        Parameters
        ----------
        sp : Species, optional
            A species of particles to list up.
            If no species is given, return a list of all voxels.

        Returns
        -------
        list:
            The list of the pair of ParticleID and Voxel

        """
        cdef vector[pair[Cpp_ParticleID, Cpp_Voxel]] voxels
        voxels = self.thisptr.get().list_voxels_exact(deref(sp.thisptr))

        retval = []
        cdef vector[pair[Cpp_ParticleID, Cpp_Voxel]].iterator \
            it = voxels.begin()
        while it != voxels.end():
            retval.append(
                (ParticleID_from_Cpp_ParticleID(
                     <Cpp_ParticleID*>(address(deref(it).first))),
                 Voxel_from_Cpp_Voxel(
                     <Cpp_Voxel*>(address(deref(it).second)))))
            inc(it)
        return retval

    def has_voxel(self, ParticleID pid):
        """has_voxel(pid) -> bool

        Check if a particle exists.

        Parameters
        ----------
        pid : ParticleID
            A particle id of the particle to check

        Returns
        -------
        bool:
            whether a particle associated with a given particle id exists

        """
        return self.thisptr.get().has_voxel(deref(pid.thisptr))

    def voxel_radius(self):
        """Return the voxel radius."""
        return self.thisptr.get().voxel_radius()

    def size(self):
        """Return the size of voxels."""
        return self.thisptr.get().size()

    def shape(self):
        """shape() -> Integer3

        Return the triplet of sizes of column, row and layer.

        """
        cdef Cpp_Integer3 sizes = self.thisptr.get().shape()
        return Integer3_from_Cpp_Integer3(address(sizes))

    # def inner_size(self):
    #     """Return the size of inner voxels."""
    #     return self.thisptr.get().inner_size()

    # def inner_shape(self):
    #     """inner_shape() -> Integer3
    #
    #     Return the triplet of inner sizes of column, row and layer.
    #
    #     """
    #     cdef Cpp_Integer3 sizes = self.thisptr.get().inner_shape()
    #     return Integer3_from_Cpp_Integer3(address(sizes))

    def bind_to(self, m):
        """bind_to(m)

        Bind a model to the world

        Parameters
        ----------
        m : Model
            A model to bind

        """
        self.thisptr.get().bind_to(Cpp_Model_from_Model(m))

    def coordinate2position(self, Integer coord):
        """coordinate2position(coord) -> Real3

        Transform a coordinate to a position.

        """
        cdef Cpp_Real3 pos = self.thisptr.get().coordinate2position(coord)
        return Real3_from_Cpp_Real3(address(pos))

    # def coordinate2global(self, Integer coord):
    #     """coordinate2global(coord) -> Integer3
    #
    #     Transform a coordinate to a global coordinate.
    #
    #     """
    #     cdef Cpp_Integer3 g = self.thisptr.get().coordinate2global(coord)
    #     return Integer3_from_Cpp_Integer3(address(g))

    # def global2coordinate(self, Integer3 coord):
    #     """global2coordinate(g) -> Integer
    #
    #     Transform a global coordinate to a coordinate.
    #
    #     Parameters
    #     ----------
    #     g : Integer3
    #         A global coordinate
    #
    #     Returns
    #     -------
    #     Integer:
    #         A coordinate
    #
    #     """
    #     return self.thisptr.get().global2coordinate(deref(coord.thisptr))

    # def global2position(self, Integer3 g):
    #     """global2position(g) -> Real3
    #
    #     Transform a global coordinate to a position.
    #
    #     Parameters
    #     ----------
    #     g : Integer3
    #         A global coordinate
    #
    #     Returns
    #     -------
    #     Real3:
    #         A position
    #
    #     """
    #     cdef Cpp_Real3 pos = self.thisptr.get().global2position(deref(g.thisptr))
    #     return Real3_from_Cpp_Real3(address(pos))

    # def position2global(self, Real3 pos):
    #     """position2global(pos) -> Integer3
    #
    #     Transform a position to a global coordinate.
    #
    #     Parameters
    #     ----------
    #     pos : Real3
    #         A position
    #
    #     Returns
    #     -------
    #     Integer3:
    #         A global coordinate
    #
    #     """
    #     cdef Cpp_Integer3 g = self.thisptr.get().position2global(deref(pos.thisptr))
    #     return Integer3_from_Cpp_Integer3(address(g))

    def position2coordinate(self, Real3 pos):
        """position2coordinate(pos) -> Integer

        Transform a position to a coordinate.

        Parameters
        ----------
        pos : Real3
            A position

        Returns
        -------
        Integer:
            A coordinate

        """
        return self.thisptr.get().position2coordinate(deref(pos.thisptr))

    def add_structure(self, Species sp, shape):
        """add_structure(sp, shape)

        Add a structure.

        Parameters
        ----------
        sp : Species
            A species suggesting the shape.
        shape : Shape
            A shape of the structure.

        """
        return self.thisptr.get().add_structure(
            deref(sp.thisptr), deref((<Shape>(shape.as_base())).thisptr))

    def add_interface(self, Species sp):
        """add_interface(sp, shape)

        Add a interface.

        Parameters
        ----------
        sp : Species
            A species suggesting the interface.

        """
        return self.thisptr.get().add_interface(deref(sp.thisptr))

    def new_voxel_interface(self, arg1, arg2):
        """new_voxel_interface(arg1, arg2) -> (ParticleID, Voxel)

        Create a particle.

        Parameters
        ----------
        arg1 : Species
            The Species of particles to create
        arg2 : Integer
            A coordinate to place the structure

        Returns
        -------
        tuple:
            A pair of ParticleID and Voxel

        """
        cdef pair[pair[Cpp_ParticleID, Cpp_Voxel], bool] retval

        retval = self.thisptr.get().new_voxel_interface(deref((<Species> arg1).thisptr), <Integer> arg2)
        return ((ParticleID_from_Cpp_ParticleID(address(retval.first.first)), Voxel_from_Cpp_Voxel(address(retval.first.second))), retval.second)

    def rng(self):
        """Return a random number generator object."""
        return GSLRandomNumberGenerator_from_Cpp_RandomNumberGenerator(
            self.thisptr.get().rng())

    @staticmethod
    def calculate_voxel_volume(voxel_radius):
        """Calculate a voxel volume from a voxel radius."""
        return Cpp_SpatiocyteWorld.calculate_voxel_volume(voxel_radius)

    @staticmethod
    def calculate_hcp_lengths(voxel_radius):
        """calculate_hcp_lengths(Real voxel_radius) -> Real3

        Calculate HCP lengths (HCP_L, HCP_X, HCP_Y) from a voxel radius.

        """
        cdef Cpp_Real3 lengths = Cpp_SpatiocyteWorld.calculate_hcp_lengths(voxel_radius)
        return Real3_from_Cpp_Real3(address(lengths))

    @staticmethod
    def calculate_shape(Real3 edge_lengths, voxel_radius):
        """calculate_shape(Real3 edge_lengths, Real voxel_radius) -> Integer3

        Calculate World shape.

        """
        cdef Cpp_Integer3 shape = Cpp_SpatiocyteWorld.calculate_shape(
            deref(edge_lengths.thisptr), voxel_radius)
        return Integer3_from_Cpp_Integer3(address(shape))

    @staticmethod
    def calculate_volume(Real3 edge_lengths, voxel_radius):
        """calculate_volume(Real3 edge_lengths, Real voxel_radius) -> Real

        Calculate World volume.

        """
        return Cpp_SpatiocyteWorld.calculate_volume(
            deref(edge_lengths.thisptr), voxel_radius)

    def as_base(self):
        """Return self as a base class. Only for developmental use."""
        retval = Space()
        del retval.thisptr
        retval.thisptr = new shared_ptr[Cpp_Space](
            <shared_ptr[Cpp_Space]>deref(self.thisptr))
        return retval

cdef SpatiocyteWorld SpatiocyteWorld_from_Cpp_SpatiocyteWorld(
    shared_ptr[Cpp_SpatiocyteWorld] w):
    r = SpatiocyteWorld(Real3(1, 1, 1))
    r.thisptr.swap(w)
    return r

def create_spatiocyte_world_cell_list_impl(
    edge_lengths, voxel_radius, matrix_sizes, rng):
    cdef shared_ptr[Cpp_SpatiocyteWorld]* w = new shared_ptr[Cpp_SpatiocyteWorld](
        create_spatiocyte_world_cell_list_impl_alias(
            deref((<Real3>edge_lengths).thisptr), <Real>voxel_radius,
            deref((<Integer3>matrix_sizes).thisptr),
            deref((<GSLRandomNumberGenerator>rng).thisptr)))
    return SpatiocyteWorld_from_Cpp_SpatiocyteWorld(deref(w))

def create_spatiocyte_world_vector_impl(edge_lengths, voxel_radius, rng):
    cdef shared_ptr[Cpp_SpatiocyteWorld]* w = new shared_ptr[Cpp_SpatiocyteWorld](
        create_spatiocyte_world_vector_impl_alias(
            deref((<Real3>edge_lengths).thisptr), <Real>voxel_radius,
            deref((<GSLRandomNumberGenerator>rng).thisptr)))
    return SpatiocyteWorld_from_Cpp_SpatiocyteWorld(deref(w))

## SpatiocyteSimulator
#  a python wrapper for Cpp_SpatiocyteSimulator
cdef class SpatiocyteSimulator:
    """ A class running the simulation with the spatiocyte algorithm.

    SpatiocyteSimulator(m, w)

    """

    def __init__(self, m, w=None):
        """SpatiocyteSimulator(m, w)
        SpatiocyteSimulator(w)

        Constructor.

        Parameters
        ----------
        m : Model
            A model
        w : SpatiocyteWorld
            A world

        """
        pass

    def __cinit__(self, m, w=None):
        if w is None:
            # Cpp_SpatiocyteSimulator(shared_ptr[Cpp_SpatiocyteWorld])
            self.thisptr = new Cpp_SpatiocyteSimulator(
                deref((<SpatiocyteWorld>m).thisptr))
        else:
            self.thisptr = new Cpp_SpatiocyteSimulator(
                Cpp_Model_from_Model(m), deref((<SpatiocyteWorld>w).thisptr))

    def __dealloc__(self):
        del self.thisptr

    def num_steps(self):
        """Return the number of steps."""
        return self.thisptr.num_steps()

    def step(self, upto = None):
        """step(upto=None) -> bool

        Step the simulation.

        Parameters
        ----------
        upto : Real, optional
            The time which to step the simulation up to

        Returns
        -------
        bool:
            True if the simulation did not reach the given time.
            When upto is not given, nothing will be returned.

        """
        if upto is None:
            self.thisptr.step()
        else:
            return self.thisptr.step(upto)

    def t(self):
        """Return the time."""
        return self.thisptr.t()

    def set_t(self, Real t_new):
        """set_t(t)

        Set the current time.

        Parameters
        ----------
        t : Real
            A current time.

        """
        self.thisptr.set_t(t_new)

    def dt(self):
        """Return the step interval."""
        return self.thisptr.dt()

    def next_time(self):
        """Return the scheduled time for the next step."""
        return self.thisptr.next_time()

    def set_dt(self, Real dt):
        """set_dt(dt)

        Set a step interval.

        Parameters
        ----------
        dt : Real
            A step interval

        """
        self.thisptr.set_dt(dt)

    def initialize(self):
        """Initialize the simulator."""
        self.thisptr.initialize()

    def check_reaction(self):
        """Return if any reaction occurred at the last step, or not."""
        return self.thisptr.check_reaction()

    def last_reactions(self):
        """last_reactions() -> [(ReactionRule, ReactionInfo)]

        Return reactions occuring at the last step.

        Returns
        -------
        list:
            The list of reaction rules and infos.

        """
        cdef vector[pair[Cpp_ReactionRule, Cpp_ReactionInfo]] reactions = self.thisptr.last_reactions()
        cdef vector[pair[Cpp_ReactionRule, Cpp_ReactionInfo]].iterator it = reactions.begin()
        retval = []
        while it != reactions.end():
            retval.append((
                ReactionRule_from_Cpp_ReactionRule(
                    <Cpp_ReactionRule*>(address(deref(it).first))),
                ReactionInfo_from_Cpp_ReactionInfo(
                    <Cpp_ReactionInfo*>(address(deref(it).second)))))
            inc(it)
        return retval

    # def set_alpha(self, Real alpha):
    #     """set_alpha(alpha)

    #     Set the value of alpha.

    #     Parameters
    #     ----------
    #     alpha : Real
    #         The value of alpha

    #     """
    #     self.thisptr.set_alpha(alpha)

    # def get_alpha(self):
    #     """Return the value of alpha."""
    #     return self.thisptr.get_alpha()

    # def calculate_alpha(self, ReactionRule rule):
    #     """calculate_alpha(rule) -> Real

    #     Return the recommended value of alpha

    #     Parameters
    #     ----------
    #     rule : ReactionRule
    #         A reaction rule.

    #     Returns
    #     -------
    #     Real:
    #         The recommneded value of alpha

    #     """
    #     return self.thisptr.calculate_alpha(deref(rule.thisptr))

    def model(self):
        """Return the model bound."""
        return Model_from_Cpp_Model(self.thisptr.model())

    def world(self):
        """Return the world bound."""
        return SpatiocyteWorld_from_Cpp_SpatiocyteWorld(self.thisptr.world())

    def run(self, Real duration, observers=None):
        """run(duration, observers)

        Run the simulation.

        Parameters
        ----------
        duration : Real
            A duration for running a simulation.
            A simulation is expected to be stopped at t() + duration.
        observers : list of Obeservers, optional
            observers

        """
        cdef vector[shared_ptr[Cpp_Observer]] tmp

        if observers is None:
            self.thisptr.run(duration)
        elif isinstance(observers, collections.Iterable):
            for obs in observers:
                tmp.push_back(deref((<Observer>(obs.as_base())).thisptr))
            self.thisptr.run(duration, tmp)
        else:
            self.thisptr.run(duration,
                deref((<Observer>(observers.as_base())).thisptr))

cdef SpatiocyteSimulator SpatiocyteSimulator_from_Cpp_SpatiocyteSimulator(Cpp_SpatiocyteSimulator* s):
    r = SpatiocyteSimulator(
        Model_from_Cpp_Model(s.model()), SpatiocyteWorld_from_Cpp_SpatiocyteWorld(s.world()))
    del r.thisptr
    r.thisptr = s
    return r

## SpatiocyteFactory
#  a python wrapper for Cpp_SpatiocyteFactory
cdef class SpatiocyteFactory:
    """ A factory class creating a SpatiocyteWorld instance and a SpatiocyteSimulator instance.

    SpatiocyteFactory(Real voxel_radius)

    """

    def __init__(self, voxel_radius=None):
        """SpatiocyteFactory(Real voxel_radius=None)

        Constructor.

        Parameters
        ----------
        voxel_radius : Real, optional
            A radius of a voxel.

        """
        pass

    def __cinit__(self, voxel_radius=None):
        self.thisptr = new Cpp_SpatiocyteFactory(
            Cpp_SpatiocyteFactory.default_voxel_radius() if voxel_radius is None else <Real>voxel_radius)

    def __dealloc__(self):
        del self.thisptr

    def rng(self, GSLRandomNumberGenerator rng):
        """rng(GSLRandomNumberGenerator) -> SpatiocyteFactory

        Set a random number generator, and return self.

        """
        cdef Cpp_SpatiocyteFactory *ptr = self.thisptr.rng_ptr(deref(rng.thisptr))
        assert ptr == self.thisptr
        return self

    def create_world(self, arg1=None):
        """create_world(arg1=None) -> SpatiocyteWorld

        Return a SpatiocyteWorld instance.

        Parameters
        ----------
        arg1 : Real3
            The lengths of edges of a SpatiocyteWorld created

        or

        arg1 : str
            The path of a HDF5 file for SpatiocyteWorld

        Returns
        -------
        SpatiocyteWorld:
            The created world

        """
        if arg1 is None:
            return SpatiocyteWorld_from_Cpp_SpatiocyteWorld(
                shared_ptr[Cpp_SpatiocyteWorld](self.thisptr.create_world()))
        elif isinstance(arg1, Real3):
            return SpatiocyteWorld_from_Cpp_SpatiocyteWorld(
                shared_ptr[Cpp_SpatiocyteWorld](
                    self.thisptr.create_world(deref((<Real3>arg1).thisptr))))
        elif isinstance(arg1, str):
            return SpatiocyteWorld_from_Cpp_SpatiocyteWorld(
                shared_ptr[Cpp_SpatiocyteWorld](self.thisptr.create_world(<string>(arg1))))
        else:
            return SpatiocyteWorld_from_Cpp_SpatiocyteWorld(
                shared_ptr[Cpp_SpatiocyteWorld](self.thisptr.create_world(
                    Cpp_Model_from_Model(arg1))))

    def create_simulator(self, arg1, SpatiocyteWorld arg2=None):
        """create_simulator(arg1, arg2) -> SpatiocyteSimulator

        Return a SpatiocyteSimulator instance.

        Parameters
        ----------
        arg1 : SpatiocyteWorld
            A world

        or

        arg1 : Model
            A simulation model
        arg2 : SpatiocyteWorld
            A world

        Returns
        -------
        SpatiocyteSimulator:
            The created simulator

        """
        if arg2 is None:
            return SpatiocyteSimulator_from_Cpp_SpatiocyteSimulator(
                self.thisptr.create_simulator(deref((<SpatiocyteWorld>arg1).thisptr)))
        else:
            return SpatiocyteSimulator_from_Cpp_SpatiocyteSimulator(
                self.thisptr.create_simulator(
                    Cpp_Model_from_Model(arg1), deref(arg2.thisptr)))<|MERGE_RESOLUTION|>--- conflicted
+++ resolved
@@ -276,11 +276,7 @@
 
         Parameters
         ----------
-<<<<<<< HEAD
         pid : ParticleID
-=======
-        arg : ParticleID
->>>>>>> 09a2b298
             An id of the particle in the voxel you want
 
         Returns
@@ -294,7 +290,7 @@
         return (ParticleID_from_Cpp_ParticleID(address(pid_voxel_pair.first)),
                 Voxel_from_Cpp_Voxel(address(pid_voxel_pair.second)))
 
-    def get_voxel_at(self, coord):
+    def get_voxel_at(self, Integer coord):
         """get_voxel_at(coord) -> (ParticleID, Voxel)
 
         Return the voxel at a given coordinate.
@@ -302,7 +298,7 @@
         Parameters
         ----------
         coord: Integer
-            An coordinate of the voxel you want
+            A coordinate of the voxel you want
 
         Returns
         -------
@@ -311,11 +307,7 @@
 
         """
         cdef pair[Cpp_ParticleID, Cpp_Voxel] pid_voxel_pair
-<<<<<<< HEAD
-        pid_voxel_pair = self.thisptr.get().get_voxel_at(<Integer>coord)
-=======
         pid_voxel_pair = self.thisptr.get().get_voxel_at(coord)
->>>>>>> 09a2b298
         return (ParticleID_from_Cpp_ParticleID(address(pid_voxel_pair.first)),
                 Voxel_from_Cpp_Voxel(address(pid_voxel_pair.second)))
 
