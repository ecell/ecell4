from libcpp.string cimport string
from libcpp cimport bool
from libcpp.vector cimport vector

from ecell4.types cimport *
from ecell4.shared_ptr cimport shared_ptr
from ecell4.core cimport *


## Cpp_ReactionInfo
cdef extern from "ecell4/lattice/LatticeSimulator.hpp" namespace "ecell4::lattice":
    cdef cppclass Cpp_ReactionInfo "ecell4::lattice::ReactionInfo":
        Cpp_ReactionInfo(Real, vector[pair[Cpp_ParticleID, Cpp_Voxel]], vector[pair[Cpp_ParticleID, Cpp_Voxel]])
        Cpp_ReactionInfo(Cpp_ReactionInfo&)
        Real t()
        vector[pair[Cpp_ParticleID, Cpp_Voxel]] reactants()
        vector[pair[Cpp_ParticleID, Cpp_Voxel]] products()

## ReactionInfo
#  a python wrapper for Cpp_ReactionInfo
cdef class ReactionInfo:
    cdef Cpp_ReactionInfo* thisptr

cdef ReactionInfo ReactionInfo_from_Cpp_ReactionInfo(Cpp_ReactionInfo* ri)

## Cpp_LatticeWorld
#  ecell4::lattice::LatticeWorld
cdef extern from "ecell4/lattice/LatticeWorld.hpp" namespace "ecell4::lattice":
    cdef cppclass Cpp_LatticeWorld "ecell4::lattice::LatticeWorld":
        Cpp_LatticeWorld(
            Cpp_Real3& edge_lengths, const Real& voxel_radius,
            shared_ptr[Cpp_RandomNumberGenerator] rng) except +
        Cpp_LatticeWorld(
            Cpp_Real3& edge_lengths, const Real& voxel_radius) except +
        Cpp_LatticeWorld(Cpp_Real3& edge_lengths) except +
        Cpp_LatticeWorld(string&) except +
        Cpp_LatticeWorld() except +

        void set_t(Real t)
        Real t()
        Cpp_Real3 edge_lengths()
        Real volume()
        Real voxel_volume()
        Cpp_Real3 actual_lengths()
        Real get_volume()

        pair[pair[Cpp_ParticleID, Cpp_Particle], bool] new_particle(Cpp_Particle& p)
        pair[pair[Cpp_ParticleID, Cpp_Particle], bool] new_particle(Cpp_Species& sp, Cpp_Real3& pos)
        bool remove_particle(Cpp_ParticleID& pid)
        bool remove_voxel(Cpp_ParticleID& pid)
        pair[Cpp_ParticleID, Cpp_Particle] get_particle(Cpp_ParticleID& pid)
        pair[Cpp_ParticleID, Cpp_Voxel] get_voxel(Cpp_ParticleID& pid)
        pair[Cpp_ParticleID, Cpp_Voxel] get_voxel(Integer)
        # bool on_structure(Cpp_Voxel&)
        bool on_structure(Cpp_Species&, Integer)

        Integer num_particles()
        Integer num_particles(Cpp_Species& sp)
        Integer num_particles_exact(Cpp_Species& sp)
        Integer num_voxels()
        Integer num_voxels(Cpp_Species& sp)
        Integer num_voxels_exact(Cpp_Species& sp)
        vector[pair[Cpp_ParticleID, Cpp_Particle]] list_particles()
        vector[pair[Cpp_ParticleID, Cpp_Particle]] list_particles(Cpp_Species& sp)
        vector[pair[Cpp_ParticleID, Cpp_Particle]] list_particles_exact(Cpp_Species& sp)
        bool has_particle(Cpp_ParticleID& pid)
        bool update_particle(Cpp_ParticleID& pid, Cpp_Particle& p)
        # vector[pair[pair[Cpp_ParticleID, Cpp_Particle], Real]] list_particles_within_radius(Cpp_Real3& pos, Real& radius)
        # vector[pair[pair[Cpp_ParticleID, Cpp_Particle], Real]] list_particles_within_radius(Cpp_Real3& pos, Real& radius, Cpp_ParticleID& ignore)
        # vector[pair[pair[Cpp_ParticleID, Cpp_Particle], Real]] list_particles_within_radius(Cpp_Real3& pos, Real& radius, Cpp_ParticleID& ignore1, Cpp_ParticleID& ignore2)
        # Cpp_Real3 periodic_transpose(Cpp_Real3& pos1, Cpp_Real3& pos2)
        # Cpp_Real3 apply_boundary(Cpp_Real3& pos)
        # Real distance_sq(Cpp_Real3& pos1, Cpp_Real3& pos2)
        # Real distance(Cpp_Real3& pos1, Cpp_Real3& pos2)
        # # bool has_species(Cpp_Species& sp)
        Integer num_molecules(Cpp_Species& sp)
        Integer num_molecules_exact(Cpp_Species& sp)
        void add_molecules(Cpp_Species& sp, Integer num)
        void remove_molecules(Cpp_Species& sp, Integer num)
        # shared_ptr[Cpp_GSLRandomNumberGenerator] rng()
        Integer get_neighbor(Integer, Integer)
        Integer get_neighbor_private(Integer, Integer)
        void save(string filename) except +
        void load(string filename)
        pair[pair[Cpp_ParticleID, Cpp_Voxel], bool] new_voxel(Cpp_Voxel& p)
        pair[pair[Cpp_ParticleID, Cpp_Voxel], bool] new_voxel(Cpp_Species& sp, Integer pos)
        vector[pair[Cpp_ParticleID, Cpp_Voxel]] list_voxels()
        vector[pair[Cpp_ParticleID, Cpp_Voxel]] list_voxels(Cpp_Species& sp)
        vector[pair[Cpp_ParticleID, Cpp_Voxel]] list_voxels_exact(Cpp_Species& sp)
        bool update_voxel(Cpp_ParticleID, Cpp_Voxel)
        bool has_voxel(Cpp_ParticleID)
        Real voxel_radius()
        Integer col_size()
        Integer row_size()
        Integer layer_size()
        Integer size()
        Cpp_Integer3 shape()
        void bind_to(shared_ptr[Cpp_Model])
        Cpp_Real3 coordinate2position(Integer)
        Integer position2coordinate(Cpp_Real3)
        shared_ptr[Cpp_RandomNumberGenerator] rng()

        Cpp_Real3 private2position(Integer)
        Integer private2coord(Integer)
        Integer coord2private(Integer)
        Cpp_Integer3 coord2global(Integer)
        Integer global2coord(Cpp_Integer3)
        Cpp_Integer3 private2global(Integer)
        Integer global2private(Cpp_Integer3)
        Cpp_Real3 global2position(Cpp_Integer3)
        Cpp_Integer3 position2global(Cpp_Real3)
        Integer add_structure(Cpp_Species&, shared_ptr[Cpp_Shape])
        void add_molecules(Cpp_Species& sp, Integer num, shared_ptr[Cpp_Shape])

    cdef Cpp_LatticeWorld* create_lattice_world_cell_list_impl_alias(
        Cpp_Real3&, Real, Cpp_Integer3&, shared_ptr[Cpp_RandomNumberGenerator]&)
    cdef Cpp_LatticeWorld* create_lattice_world_vector_impl_alias(
        Cpp_Real3&, Real, shared_ptr[Cpp_RandomNumberGenerator]&)

## LatticeWorld
#  a python wrapper for Cpp_LatticeWorld
cdef class LatticeWorld:
    cdef shared_ptr[Cpp_LatticeWorld]* thisptr

cdef LatticeWorld LatticeWorld_from_Cpp_LatticeWorld(
    shared_ptr[Cpp_LatticeWorld] m)

## Cpp_LatticeSimulator
#  ecell4::lattice::LatticeSimulator
cdef extern from "ecell4/lattice/LatticeSimulator.hpp" namespace "ecell4::lattice":
    cdef cppclass Cpp_LatticeSimulator "ecell4::lattice::LatticeSimulator":
        Cpp_LatticeSimulator(
            shared_ptr[Cpp_Model], shared_ptr[Cpp_LatticeWorld]) except +
        Cpp_LatticeSimulator(
            shared_ptr[Cpp_LatticeWorld]) except +
        Integer num_steps()
        Real next_time()
        void step()
        bool step(Real& upto)
        Real t()
        void set_t(Real)
        Real dt()
        void set_dt(Real)
        void initialize()
        void set_alpha(Real)
        Real get_alpha()
<<<<<<< HEAD
        Real calculate_alpha(Cpp_ReactionRule)
        vector[Cpp_ReactionRule] last_reactions()
=======
        bool check_reaction()
        vector[pair[Cpp_ReactionRule, Cpp_ReactionInfo]] last_reactions()
>>>>>>> 70b7ac72
        shared_ptr[Cpp_Model] model()
        shared_ptr[Cpp_LatticeWorld] world()
        void run(Real)
        void run(Real, shared_ptr[Cpp_Observer])
        void run(Real, vector[shared_ptr[Cpp_Observer]])

## LatticeSimulator
#  a python wrapper for Cpp_LatticeSimulator
cdef class LatticeSimulator:
    cdef Cpp_LatticeSimulator* thisptr

cdef LatticeSimulator LatticeSimulator_from_Cpp_LatticeSimulator(Cpp_LatticeSimulator* s)

## Cpp_LatticeFactory
#  ecell4::lattice::LatticeFactory
cdef extern from "ecell4/lattice/LatticeFactory.hpp" namespace "ecell4::lattice":
    cdef cppclass Cpp_LatticeFactory "ecell4::lattice::LatticeFactory":
        Cpp_LatticeFactory() except +
        Cpp_LatticeFactory(Real) except +
        Cpp_LatticeFactory(Real, shared_ptr[Cpp_RandomNumberGenerator]&) except +
        Cpp_LatticeWorld* create_world()
        Cpp_LatticeWorld* create_world(string)
        Cpp_LatticeWorld* create_world(Cpp_Real3&)
        Cpp_LatticeWorld* create_world(shared_ptr[Cpp_Model])
        Cpp_LatticeSimulator* create_simulator(shared_ptr[Cpp_Model], shared_ptr[Cpp_LatticeWorld])
        Cpp_LatticeSimulator* create_simulator(shared_ptr[Cpp_LatticeWorld])

## LatticeFactory
#  a python wrapper for Cpp_LatticeFactory
cdef class LatticeFactory:
    cdef Cpp_LatticeFactory* thisptr<|MERGE_RESOLUTION|>--- conflicted
+++ resolved
@@ -144,13 +144,9 @@
         void initialize()
         void set_alpha(Real)
         Real get_alpha()
-<<<<<<< HEAD
         Real calculate_alpha(Cpp_ReactionRule)
-        vector[Cpp_ReactionRule] last_reactions()
-=======
         bool check_reaction()
         vector[pair[Cpp_ReactionRule, Cpp_ReactionInfo]] last_reactions()
->>>>>>> 70b7ac72
         shared_ptr[Cpp_Model] model()
         shared_ptr[Cpp_LatticeWorld] world()
         void run(Real)
